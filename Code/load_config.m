--- conflicted
+++ resolved
@@ -14,7 +14,6 @@
 for i = 1:numel(lines{1})
     line = strtrim(lines{1}{i});
     if isempty(line) || startsWith(line, '#')
-<<<<<<< HEAD
         continue;
     end
     tokens = regexp(line, '^([^:]+):\s*(.*)$', 'tokens', 'once');
@@ -32,21 +31,7 @@
             valStr = valStr(2:end-1);
         end
         cfg.(key) = valStr;
-=======
-        continue
-    end
-    tokens = strsplit(line, ':', 2);
-    if numel(tokens) < 2
-        continue
-    end
-    key = strtrim(tokens{1});
-    value = strtrim(tokens{2});
-    numval = str2double(value);
-    if ~isnan(numval)
-        cfg.(key) = numval;
-    else
-        cfg.(key) = value;
->>>>>>> 34ae3616
+
     end
 end
 end