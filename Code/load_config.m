function cfg = load_config(path)
%LOAD_CONFIG Load simulation parameters from a YAML file.
%   CFG = LOAD_CONFIG(PATH) reads the YAML file specified by PATH and
<<<<<<< HEAD
%   returns a struct with the decoded parameters. The parser supports simple
%   key:value pairs where values are numeric or strings.
=======
%   returns a struct with the decoded parameters.
>>>>>>> 7d881e9b

fid = fopen(path, 'r');
if fid == -1
    error('Could not open configuration file: %s', path);
end
<<<<<<< HEAD
lines = textscan(fid, '%s', 'Delimiter', '\n', 'Whitespace', '');
=======
lines = textscan(fid, '%s', 'Delimiter', '\n');
>>>>>>> 7d881e9b
fclose(fid);
lines = lines{1};

cfg = struct();
<<<<<<< HEAD
for i = 1:numel(lines)
    line = strtrim(lines{i});
    if isempty(line) || startsWith(line, '#')
        continue;
    end
    tokens = split(line, ':');
    if numel(tokens) < 2
        continue;
    end
    key = strtrim(tokens{1});
    value = strtrim(strjoin(tokens(2:end), ':'));
    num = str2double(value);
    if ~isnan(num)
        cfg.(key) = num;
    else
        cfg.(key) = value;
=======
for i = 1:numel(lines{1})
    line = strtrim(lines{1}{i});
    if isempty(line) || startsWith(line, '#')
        continue;
    end
    tokens = regexp(line, '^([^:]+):\s*(.*)$', 'tokens', 'once');
    if isempty(tokens)
        continue;
    end
    key = strtrim(tokens{1});
    valStr = strtrim(tokens{2});
    numVal = str2double(valStr);
    if ~isnan(numVal)
        cfg.(key) = numVal;
    else
        if (startsWith(valStr, '"') && endsWith(valStr, '"')) || ...
           (startsWith(valStr, '''') && endsWith(valStr, ''''))
            valStr = valStr(2:end-1);
        end
        cfg.(key) = valStr;

>>>>>>> 7d881e9b
    end
end
end<|MERGE_RESOLUTION|>--- conflicted
+++ resolved
@@ -1,27 +1,19 @@
 function cfg = load_config(path)
 %LOAD_CONFIG Load simulation parameters from a YAML file.
 %   CFG = LOAD_CONFIG(PATH) reads the YAML file specified by PATH and
-<<<<<<< HEAD
 %   returns a struct with the decoded parameters. The parser supports simple
 %   key:value pairs where values are numeric or strings.
-=======
-%   returns a struct with the decoded parameters.
->>>>>>> 7d881e9b
+
 
 fid = fopen(path, 'r');
 if fid == -1
     error('Could not open configuration file: %s', path);
 end
-<<<<<<< HEAD
 lines = textscan(fid, '%s', 'Delimiter', '\n', 'Whitespace', '');
-=======
-lines = textscan(fid, '%s', 'Delimiter', '\n');
->>>>>>> 7d881e9b
 fclose(fid);
 lines = lines{1};
 
 cfg = struct();
-<<<<<<< HEAD
 for i = 1:numel(lines)
     line = strtrim(lines{i});
     if isempty(line) || startsWith(line, '#')
@@ -38,29 +30,6 @@
         cfg.(key) = num;
     else
         cfg.(key) = value;
-=======
-for i = 1:numel(lines{1})
-    line = strtrim(lines{1}{i});
-    if isempty(line) || startsWith(line, '#')
-        continue;
-    end
-    tokens = regexp(line, '^([^:]+):\s*(.*)$', 'tokens', 'once');
-    if isempty(tokens)
-        continue;
-    end
-    key = strtrim(tokens{1});
-    valStr = strtrim(tokens{2});
-    numVal = str2double(valStr);
-    if ~isnan(numVal)
-        cfg.(key) = numVal;
-    else
-        if (startsWith(valStr, '"') && endsWith(valStr, '"')) || ...
-           (startsWith(valStr, '''') && endsWith(valStr, ''''))
-            valStr = valStr(2:end-1);
-        end
-        cfg.(key) = valStr;
-
->>>>>>> 7d881e9b
     end
 end
 end