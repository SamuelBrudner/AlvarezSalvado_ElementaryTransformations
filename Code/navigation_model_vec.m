--- conflicted
+++ resolved
@@ -1,558 +1,554 @@
-
-
-function out = navigation_model_vec(triallength, environment, plotting, ntrials, plume, params)
-
-% [x,y,heading,odor,successrate,latency,start,odorON,odorOFF]...
-%     = navigation_model_vec(triallength, environment, plotting,ntrials)
-
-% [x,y,heading,odor,odorON,odorOFF] = navigation_model_vec(triallength, environment, plotting,ntrials, plume)
-%
-%   triallength -> Length of each trial in samples
-%   environment -> String specifying the environment of the simulation.
-%                  The options are:
-%                        -'Crimaldi' uses real plume data from the GEN2
-%                        set. Runs at 15 Hz.
-%                        -'gaussian' uses a gaussian odor gradient with no
-%                        wind. Runs at 50 Hz.
-%                        - 'openlooppulse' has constant wind and provides a
-%                        single, 10 s long square odor pulse in the middle
-%                        of the trial (equivalent to the Nagel lab mini-wind
-%                        tunnel paradigm). Runs at 50 Hz.
-%                        - 'openlooppulsewb' is equivalent to the previous
-%                        one but has no wind, so it will simulate
-%                        wind-blind flies.
-%                        - 'openlooppulse15' and 'openlooppulsewb15' are
-%                        equivalent to the two previous ones but the model
-%                        will run at 15 Hz instead of at 50 Hz.
-%  plotting -> 1 to plot
-%  ntrials -> number of trials (added by JDV)
-%    if ntrials>1, x, y,heading, odor* are returned as arrays, with each
-%    column corresponding to a separate trial.
-%  plume -> structure describing a video plume when environment is 'video'
-%
-% This program simulates one trial of a navigation model developed by the
-% Nagel lab, based on walking Drosophila behavior. It generates
-% trajectories and heading of a virtual fly in a virtual environment in
-% response to odor signals.
-
-
-
-tic
-% Scaling factors
-tscale = 15/50; %15Hz/50Hz ratio to convert parameters for the plume data (parameters are expressed in samples at 50 Hz in this code)
-pxscale = 0.74; %mm/pixel ratio to convert pixels from the plume data to actual mm
-
-
-
-
-%% MODEL PARAMETERS ---------------------------------------------------------
-% Expressed in samples at 50 Hz
-
-
-% ON/OFF MODEL PARAMETERS - uses compress-first models
- beta = 0.01;    % Kd for Hill compression
- tau_Aon = 490;   % adaptation time constant for ON (in samples at 50Hz)
- tau_Aoff = 504; % adaptation time constant for OFF (in samples at 50Hz)
- tau_ON = 36;   % time constant for ON filtering (in samples at 50 Hz, so ~ 1s)
- tau_OFF1 = 31;  % fast time constant for OFF differentiation (in samples at 50Hz)
- tau_OFF2 = 242; % slow time constant for OFF differentiation (in samples at 50Hz)
- 
- scaleON = 1; % This parameter might be used to scale the ON response 
- scaleOFF = 1; % This parameter might be used to scale the OFF response 
-
- 
- % NAVIGATION MODEL PARAMETERS
- turnbase = 0.12;  % baseline turn rate; this is a probability when used at 50Hz, we scale it when running at 15 Hz so the overall turn rate is the same
- tsigma = 20;     % sigma of turn amplitude distribution (degrees/s)
- vbase = 6;        % baseline velocity, mm/s
-
- tmodON =  0.03;    % strength of ON turning modulation 
- tmodOFF = 0.75;         % strength of OFF turning modulation 
-
- vmodON = 0.45;     % strength of ON velocity modulation (mm/s)
- vmodOFF = 0.8;    % strength of OFF velocity modulation (mm/s)
-
- kup = 5;          % strength of upwind drive (deg/samp)
- kdown = 0.5;       % strength of downwind drive (deg/samp)
-
- 
-if (nargin<=3)
-    ntrials=1;
-end
-if nargin < 5
-    plume = struct([]);
-end
-if nargin < 6
-    params = struct();
-end
-
-fields = intersect(fieldnames(params), who);
-for f = fields'
-    eval([f{1} ' = params.(f{1});']);
-end
-switch environment % If we are using environments at 15 Hz, converts the time constants to 15 Hz
-
-    case {'Crimaldi','crimaldi','openlooppulse15','openlooppulsewb15'}
-        tau_Aon = tau_Aon*tscale;
-        tau_Aoff = tau_Aoff*tscale;
-        tau_ON = tau_ON*tscale;
-        tau_OFF1 = tau_OFF1*tscale;
-        tau_OFF2 = tau_OFF2*tscale;
-
-        kup = kup/tscale;
-        kdown = kdown/tscale;
-
-        turnbase = turnbase/tscale;
-        tmodON = tmodON/tscale;
-        tmodOFF = tmodOFF/tscale;
-    case {'video'}
-        if isempty(plume)
-            error('A plume structure must be provided for video environment');
-        end
-        tscale = plume.frame_rate/50;
-        tau_Aon = tau_Aon*tscale;
-        tau_Aoff = tau_Aoff*tscale;
-        tau_ON = tau_ON*tscale;
-        tau_OFF1 = tau_OFF1*tscale;
-        tau_OFF2 = tau_OFF2*tscale;
-
-        kup = kup/tscale;
-        kdown = kdown/tscale;
-
-        turnbase = turnbase/tscale;
-        tmodON = tmodON/tscale;
-        tmodOFF = tmodOFF/tscale;
-        pxscale = 1 / plume.px_per_mm; % convert pixels to mm
-  end
-
-%allocate space for results
-x = zeros(triallength,ntrials);
-y = zeros(triallength,ntrials);
-% heading = zeros(triallength,ntrials);
-odor = zeros(triallength,ntrials);
-odorON = zeros(triallength,ntrials);
-odorOFF = zeros(triallength,ntrials);
-downwind=zeros(triallength,ntrials);
-upwind=zeros(triallength,ntrials);
-  
-%initial conditions
-Aon = zeros(triallength,ntrials);
-Aoff = zeros(triallength,ntrials);
-C = zeros(triallength,ntrials);
-Coff = zeros(triallength,ntrials);
-R = zeros(triallength,ntrials);
-Rh = zeros(triallength,ntrials);
-Rd = zeros(triallength,ntrials);
-ON = zeros(triallength,ntrials);
-OFF = zeros(triallength,ntrials);
-pturn = zeros(triallength,ntrials);
-turn = zeros(triallength,ntrials);
-N = zeros(triallength,ntrials);
-
-% D function - to be scaled by the model below
-D = -sin(2*pi*(1:360)/360);
-
-
-%% INITIAL POSITION AND HEADING --------------------------------------------
-
-% Determine initial position and heading
-switch environment
-    case {'Crimaldi', 'crimaldi'} % Real plume data from the Crimaldi lab
-        % USE NEXT TWO LINES INSTEAD IF RUNNING MULTIPLE SIMULATIONS TO
-        % COMPARE: It will use the same starting positions in every simulation
-%         load('startpositions plume.mat');
-%         x(1,:) = iniX(1:ntrials); y(1,:) = iniY(1:ntrials);
-        % -----------------------------------------------------------------
-        x(1,:) = (rand(1,ntrials).*16)-8; %rand(1,ntrials)*10-5; % gaussian distribution of initial X positions centered around 0, with sigma=4
-        y(1,:) = rand(1,ntrials)*5-30; % random distribution of initial Y positions, between -25 and -30
-    case {'openlooppulse15','openlooppulsewb15'} % Single odor pulses at 15 Hz
-        x(1,:)= 0; y(1,:)= 0; triallength = 1050;
-    case {'openlooppulse','openlooppulsewb','openloopslope'} % Single odor pulses at 50 Hz
-        x(1,:) = 0; y(1,:) = 0; triallength = 3500;
-    case {'gaussian', 'Gaussian'} % Gaussian odor gradient without any wind
-        x(1,:) = 20*rand(1,ntrials)-10;
-        y(1,:) = 20*rand(1,ntrials)-10;
-    case {'video'}
-        x(1,:) = 0; y(1,:) = 0;
-end
-heading = 360*rand(1,ntrials); % starts with a random heading
-
-
-
-
-%% SIMULATE DIFFERENTIAL EQUATIONS -----------------------------------------
-
-
-odormax = 1; % Maximal odor concentration for pulse environments
-sigma = 5; % Width of gaussian gradient in cm
-pmax = 1; % Maximal odor probability for gaussian environment
-plume_xlims=[1 216];
-plume_ylims=[1 406];
-
-OLzero=zeros(3501,1);
-OLodorlib.openlooppulse15.data    =OLzero; OLodorlib.openlooppulse15.data(450:600) = 1;
-OLodorlib.openlooppulse15.ws=1;
-OLodorlib.openlooppulse.data      =OLzero; OLodorlib.openlooppulse.data(1500:2000) = 1;
-OLodorlib.openlooppulse.ws=1;
-OLodorlib.openlooppulsewb15.data  =OLzero; OLodorlib.openlooppulsewb15.data(450:600) = 1;
-OLodorlib.openlooppulsewb15.ws=0;
-OLodorlib.openlooppulsewb.data    =OLzero; OLodorlib.openlooppulsewb.data(1500:2000)= 1;
-OLodorlib.openlooppulsewb.ws=0;
-OLodorlib.openloopslope.data    =[OLzero]; 
-% OLodorlib.openloopslope.data(1501:2000) = 1; 
-% OLodorlib.openloopslope.data(2001:3000) = 1/1000*fliplr([1:1000]);
-OLodorlib.openloopslope.data = exp(-((([-1750:1750-1]).^2)/100000));
-OLodorlib.openloopslope.ws=1;
-
-ws=1;
-
-for i = 1:triallength
-
-    % Get odor concentration
-    switch environment
-        
-        case {'Crimaldi', 'crimaldi'}
-            tind = mod(i-1,3600)+1; % Restarts the count in case we want to run longer trials
-            xind = round(10*x(i,:)/pxscale)+108; % turns the initial position to cm
-            yind = -round(10*y(i,:)/pxscale)+1;
-            out_of_plume=union(union(find(xind<plume_xlims(1)),find(xind>plume_xlims(2))),union(find(yind<plume_ylims(1)),find(yind>plume_ylims(2))));
-            within=setdiff([1:ntrials],out_of_plume);
-            odor(i,out_of_plume)=0;
-            %this will be vectorizable if the dataset is loaded into memory
-            for it=within
-                odor(i,it)=max(0,h5read('10302017_10cms_bounded.hdf5','/dataset_1',[yind(it) xind(it) tind],[1 1 1])); % Draws odor concentration for the current position and time
-            end
-        case {'openloopslope','openlooppulse15','openlooppulse','openlooppulsewb15','openlooppulsewb'}
-            odor(i,:) = odormax*OLodorlib.(environment).data(i);
-            ws=OLodorlib.(environment).ws;
-         case {'gaussian', 'Gaussian'}
-            odor(i,:) = pmax*exp(-(x(i,:).^2+y(i,:).^2)/(2*sigma^2));
-            if exist('params','var') && isfield(params,'ws')
-                ws = params.ws;
-            else
-                ws = 0;
-            end
-            p(i,:) = odor(i,:);
-        case {'video'}
-            tind = mod(i-1, size(plume.data,3)) + 1;
-            xind = round(10*x(i,:)*plume.px_per_mm)+1;
-            yind = round(-10*y(i,:)*plume.px_per_mm)+1;
-            out_of_plume = union(union(find(xind<1),find(xind>size(plume.data,2))),union(find(yind<1),find(yind>size(plume.data,1))));
-            within = setdiff(1:ntrials,out_of_plume);
-            odor(i,out_of_plume) = 0;
-            for it = within
-                odor(i,it) = plume.data(yind(it), xind(it), tind);
-            end
-            if exist('params','var') && isfield(params,'ws')
-                ws = params.ws;
-            else
-<<<<<<< HEAD
-                ws = 0;
-=======
-                ws = 1;
->>>>>>> e4de99b0
-            end
-
-    end
-
-    if strcmp(environment,'video') && tind == 1 && i > 1
-        Aon(i,:) = 0;
-        Aoff(i,:) = 0;
-        ON(i,:) = 0;
-        R(i,:) = 0;
-        Rh(i,:) = 0;
-    end
-
-    % Adaptation
-    Aon(i+1,:) = Aon(i,:) + (odor(i,:) - Aon(i,:))/tau_Aon;
-    Aoff(i+1,:) = Aoff(i,:) + (odor(i,:) - Aoff(i,:))/tau_Aoff;
-
-    % ON Compression
-    C(i,:) = odor(i,:)./(odor(i,:)+beta+Aon(i,:)); % compresses and adapts
-    
-    % ON response
-    ON(i+1,:) = ON(i,:) + (C(i,:) - ON(i,:))/tau_ON; % filters
-    odorON(i+1,:) = scaleON * ON(i+1,:);
-
-    % OFF response (model 2, compress first)
-    Coff(i+1,:) = odor(i,:)./(odor(i,:) + Aoff(i,:) + beta); % compression and adaptation
-    R(i+1,:) = R(i,:) + (Coff(i,:) - R(i,:))/tau_OFF1; % fast filter
-    Rh(i+1,:) = Rh(i,:) + (Coff(i,:) - Rh(i,:))/tau_OFF2; % slow filter
-    Rd(i+1,:) = max(0,Rh(i,:)-R(i,:)); % difference of filtered vectors
-    odorOFF(i+1,:) = scaleOFF * Rd(i+1,:);
-    
- %%% alternate OFF response (model 1, filter first)
-%     R(i+1,:) = R(i,:) + (odor(i,:) - R(i,:))/tau_OFF1; % fast filter
-%     Rh(i+1,:) = Rh(i,:) + (odor(i,:) - Rh(i,:))/tau_OFF2; % slow filter
-%     Rd(i+1,:) = max(0,Rh(i,:)-R(i,:)); % difference of filtered vectors
-%     odorOFF(i+1,:) = scaleOFF * Rd(i,:)./(Rd(i,:) + Aoff(i,:) + beta);
- 
- 
-    % Random turning
-    pturn(i,:) = turnbase - tmodON*odorON(i,:) + tmodOFF*odorOFF(i,:); %generates probability of turning
-    turn(i,:) = rand(1,ntrials)<pturn(i,:); % Checks if turning happens considering current probability
-%     N(i,:) = turn(i,:).*(randn(1,ntrials).*tsigma); % Draws a random turn size from a gaussian distribution with a width of tsigma
-    N(i,:) = turn(i,:).*tsigma.*(round(rand(1,ntrials))*2-1).*randn(1,ntrials).^2; % Draws a random turn size from a gaussian distribution with a width of tsigma
-
-    
-    % Wind-directed turning
-    if (ws>0)
-        H = round(mod(heading(i,:),359))+1; % Returns heading from 0 to 359
-        downwind(i,:) = kdown*D(H); % Drive towards downwind
-        upwind(i,:) = -kup*(D(H).*odorON(i,:)); % Drive towards upwind
-    end
-
-    % Computes final heading and velocity
-    heading(i+1,:) = heading(i,:) + N(i,:) + downwind(i,:) + upwind(i,:); % sum turn signals to get heading
-    v(i,:) = max(0, vbase*(1+vmodON*odorON(i,:)-vmodOFF*odorOFF(i,:)));
-
-    % Calculate X and Y positions
-    switch environment
-        case {'Crimaldi','crimaldi','openlooppulse15','openlooppulsewb15'}
-            [dx, dy] = pol2cart((heading(i,:)-90)/360*2*pi,v(i,:)/150);  % convert mm/s to cm/samp
-        otherwise
-           [dx, dy] = pol2cart((heading(i,:)-90)/360*2*pi,v(i,:)/500); % convert mm/s to cm/samp (for 50Hz)
-    end
-    x(i+1,:) = x(i,:) + dx;
-    y(i+1,:) = y(i,:) + dy;
-end
-
-% A(end,:) = [];
-Rh(end,:) = [];
-ON(end,:) = [];
-OFF(end,:) = [];
-odorON(end,:) = [];
-odorOFF(end,:) = [];
-
-x(end,:) = []; y(end,:) = [];
-heading(end,:) = [];
-heading = heading-90;           % rotate h so upwind is 90 deg for display
-if strcmp(environment, 'video')
-    t = (1:length(odorON))/plume.frame_rate;
-else
-    t = (1:length(odorON))/50;
-end
-
-
-start = [x(1,:)', y(1,:)'];
-
-%% SUCCESS RATE AND LATENCY
-switch environment
-    case {'Crimaldi','crimaldi','Gaussian','gaussian'} % only in certain environments
-
-    
-    angles = atan2(y,x);
-    distances = y./sin(angles);
-        
-    for i = 1:ntrials                                                                          
-        found = find(distances(:,i) <= 2,1);
-%         found = find(pdist2([x(:,i),y(:,i)],[0,0])<=2,1);
-        if ~isempty(found)
-            success(i) = 1;
-            switch environment
-                case {'Crimaldi','crimaldi'}
-                    latency(i) = found/15;
-                case {'gaussian','Gaussian'}
-                    latency(i) = found/50;
-            end
-        elseif isempty(found)
-            success(i) = 0;
-            latency(i) = nan;
-        end
-    end
-    successrate = sum(success)/ntrials; % Success rate
-end
-
-
-% Fills output structure
-out.environment = environment;
-out.x = x;
-out.y = y;
-out.theta = heading;
-out.odor = odor;
-out.start = start;
-out.ON = odorON;
-out.OFF = odorOFF;
-out.turn = turn;
-switch environment
-    case {'Crimaldi','crimaldi','Gaussian','gaussian'}
-        out.successrate = successrate;
-        out.latency = latency;
-    otherwise
-        out.successrate = [];
-        out.latency = [];
-end
-
-out.params = struct('beta', beta, 'tau_Aon', tau_Aon, 'tau_Aoff', tau_Aoff, ...
-    'tau_ON', tau_ON, 'tau_OFF1', tau_OFF1, 'tau_OFF2', tau_OFF2, ...
-    'scaleON', scaleON, 'scaleOFF', scaleOFF, 'turnbase', turnbase, ...
-    'tsigma', tsigma, 'vbase', vbase, 'tmodON', tmodON, 'tmodOFF', tmodOFF, ...
-    'vmodON', vmodON, 'vmodOFF', vmodOFF, 'kup', kup, 'kdown', kdown);
-
-
-toc
-
-%% PLOTTING ---------------------------------------------------------------
-%multitrial plotting not implemented yet
-if plotting>=1 % & (ntrials==1) % Plots the trajectory of the trial
-    figure(1);
-    set(gcf,'Position',[548 210 690 655]);
-
-%     switch environment
-%         case {'gaussian', 'Gaussian'}
-%             load('gaussian.mat');
-%             imagesc(-15:15,-15:15,gauss);
-%     end
-
-    hold on;
-    
-    % plot frame, source and success area
-%     plot([-8 8 8 -8 -8],[-30 -30 0 0 -30],'k');
-%     plot(0,0,'.k','markersize',15);
-    viscircles([0,0],2,'color','g');
-    
-    % plot trajectories
-    plot(x,y,'k','linewidth',2);
-    xodor = x; yodor = y;
-    xodor(find(odor<beta)) = nan;
-    yodor(find(odor<beta)) = nan;
-
-    xon = x; yon = y;
-    xon(find(odorON<0.2)) = nan;
-    yon(find(odorON<0.2)) = nan;
-
-    xoff = x; yoff = y;
-    xoff(find(odorOFF<0.1)) = nan;
-    yoff(find(odorOFF<0.1)) = nan;
-%     hold on; plot(xodor,yodor,'k');
-    hold on; plot(xon,yon,'m','linewidth',2);
-    hold on; plot(xoff,yoff,'c','linewidth',2);
-    box off; set(gca,'TickDir','out');
-    xlabel('x position (cm)');
-    ylabel('y position (cm)');
-%     title(['tmodON=',num2str(tmodON),' tmodOFF=',num2str(tmodOFF)]);
-    axis equal;
-%     xlim([-40 40]);
-%     ylim([-65 2]);
-    
-    switch environment
-        case {'Crimaldi', 'crimaldi'}
-%             xlim([-12.5 12.5]); ylim([-36 5]);
-%             plot(0,0,'.g','markersize',15);
-        case {'openlooppulse','openlooppulsewb'}
-            axis tight
-    end
-
-%     set(gcf,'Position',[5 318 558 460]);
-%     xlim([-15 15]); ylim([-15 15]);
-%     xlim([-10 10]); ylim([-10 10]);
-
-end
-
-if plotting>=2
-    figure;
-    set(gcf,'PaperPositionMode','auto');
-    set(gcf,'Position',[44    50   329   613]);
-    t = [1:length(odor)]/50;
-    switch environment
-        case {'Crimaldi','crimaldi','openlooppulse15','openlooppulsewb15'}
-            t = (1:length(odor))/15;
-    end
-	color = 'k';
-
-    subplot(5,1,1);
-    hold on; plot(t,odor,color);
-    box off; set(gca,'TickDir','out'); axis tight
-    title('ODOR')
-
-    subplot(5,1,2);
-    hold off; plot(t,odorON,'m'); set(gca,'Ylim',[0 1]); ylabel('ON response');
-    box off; set(gca,'TickDir','out'); axis tight
-    title('ON')
-
-    subplot(5,1,3);
-    hold off; plot(t,odorOFF,'c'); set(gca,'Ylim',[0 1]); ylabel('OFF response');
-    box off; set(gca,'TickDir','out'); axis tight
-    title('OFF')
-
-    subplot(5,1,4);
-    %plot(t,mod(heading,360),color); ylabel('heading');
-    plot(t,pturn,color); ylabel('Pturn');
-    box off; set(gca,'TickDir','out'); axis tight
-    title('P(TURN)')
-
-    subplot(5,1,5);
-    hold on; plot(t,v,color); ylabel('velocity');
-    box off; set(gca,'TickDir','out'); axis tight
-    title('GROUND SPEED')
-
-    figure;
-    set(gcf,'PaperPositionMode','auto');
-    set(gcf,'Position',[375    50   329   613]);
-    t = [1:length(odor)]/50;
-
-    subplot(4,1,1);
-    hold off; plot(t,turn,'k');
-    box off; set(gca,'TickDir','out'); axis tight
-    title('N')
-
-    subplot(4,1,2);
-    hold off; plot(t,upwind,'k'); %set(gca,'Ylim',[0 1]);
-    box off; set(gca,'TickDir','out'); axis tight
-    title('UPWIND')
-
-    subplot(4,1,3);
-    hold off; plot(t,downwind,'k');
-    box off; set(gca,'TickDir','out'); axis tight
-    title('DOWNWIND')
-
-    subplot(4,1,4);
-    hold off; plot(t,N + upwind + downwind,'k');
-    box off; set(gca,'TickDir','out'); axis tight
-    title('N + UPWIND + DOWNWIND')
-
-%     figure('position',[182 725 317 260]);
-%     plot([1:360]-180,-kup*D*50,'r');
-%     hold on; plot([1:360]-180,kdown*D*50);
-
-
-
-%     subplot(5,1,3); %hold off;
-%   %  plot(t,o2,'b')
-%    % hold on; plot(t,o1,'r');
-%     hold on; plot(t,odor,'k');
-% %    hold on; plot(t,oh1,'k:');
-%    % hold on; plot(t,oh,'m');
-%     set(gca,'Ylim',[0 1]);
-%     box off; set(gca,'TickDir','out')
-
-%     subplot(5,1,4);
-%     hold on; plot(t,odorOFF,'k');
-%     %hold on; plot(t,odorOFF2,'r');
-%
-%     subplot(5,1,5);
-%     hold on; plot(t,odor,'k');
-
-%     setX(0,max(t));
-end
-
-% if plotting>=3
-%         % plot turn signals
-%     figure;
-%     set(gcf,'Position',[84    14   339   659]);
-%     subplot(4,1,1); plot(t,50*dHdtupwind); box off; set(gca,'TickDir','out'); ylabel('upwind drive (deg/s)'); title('turn signals');
-%     subplot(4,1,2); plot(t,50*dHdtcast); box off; set(gca,'TickDir','out'); ylabel('casting')
-%     subplot(4,1,3); plot(t,50*dHdtdownwind); box off; set(gca,'TickDir','out'); ylabel('downwind drive')
-%     subplot(4,1,4); plot(t,50*dHdtturn); box off; set(gca,'TickDir','out'); ylabel('turning')
-% 
-%     % plot heading, velocity, and position
-%     figure;
-%     set(gcf,'Position',[427    14   339   659]);
-%     subplot(4,1,2); plot(t,heading); box off; set(gca,'TickDir','out'); ylabel('heading (degrees)'); title('heading signals');
-%     subplot(4,1,3); plot(t,v); box off; set(gca,'TickDir','out'); ylabel('velocity (mm/s)')
-%     subplot(4,1,1); plot(t,50*dHdt); box off; set(gca,'TickDir','out'); ylabel('total turn')
-%     %subplot(4,1,4); plot(t,dx); box off; set(gca,'TickDir','out'); ylabel('x velocity (mm/s)')
-% end
-
-end
-
+
+
+function out = navigation_model_vec(triallength, environment, plotting, ntrials, plume, params)
+
+% [x,y,heading,odor,successrate,latency,start,odorON,odorOFF]...
+%     = navigation_model_vec(triallength, environment, plotting,ntrials)
+
+% [x,y,heading,odor,odorON,odorOFF] = navigation_model_vec(triallength, environment, plotting,ntrials, plume)
+%
+%   triallength -> Length of each trial in samples
+%   environment -> String specifying the environment of the simulation.
+%                  The options are:
+%                        -'Crimaldi' uses real plume data from the GEN2
+%                        set. Runs at 15 Hz.
+%                        -'gaussian' uses a gaussian odor gradient with no
+%                        wind. Runs at 50 Hz.
+%                        - 'openlooppulse' has constant wind and provides a
+%                        single, 10 s long square odor pulse in the middle
+%                        of the trial (equivalent to the Nagel lab mini-wind
+%                        tunnel paradigm). Runs at 50 Hz.
+%                        - 'openlooppulsewb' is equivalent to the previous
+%                        one but has no wind, so it will simulate
+%                        wind-blind flies.
+%                        - 'openlooppulse15' and 'openlooppulsewb15' are
+%                        equivalent to the two previous ones but the model
+%                        will run at 15 Hz instead of at 50 Hz.
+%  plotting -> 1 to plot
+%  ntrials -> number of trials (added by JDV)
+%    if ntrials>1, x, y,heading, odor* are returned as arrays, with each
+%    column corresponding to a separate trial.
+%  plume -> structure describing a video plume when environment is 'video'
+%
+% This program simulates one trial of a navigation model developed by the
+% Nagel lab, based on walking Drosophila behavior. It generates
+% trajectories and heading of a virtual fly in a virtual environment in
+% response to odor signals.
+
+
+
+tic
+% Scaling factors
+tscale = 15/50; %15Hz/50Hz ratio to convert parameters for the plume data (parameters are expressed in samples at 50 Hz in this code)
+pxscale = 0.74; %mm/pixel ratio to convert pixels from the plume data to actual mm
+
+
+
+
+%% MODEL PARAMETERS ---------------------------------------------------------
+% Expressed in samples at 50 Hz
+
+
+% ON/OFF MODEL PARAMETERS - uses compress-first models
+ beta = 0.01;    % Kd for Hill compression
+ tau_Aon = 490;   % adaptation time constant for ON (in samples at 50Hz)
+ tau_Aoff = 504; % adaptation time constant for OFF (in samples at 50Hz)
+ tau_ON = 36;   % time constant for ON filtering (in samples at 50 Hz, so ~ 1s)
+ tau_OFF1 = 31;  % fast time constant for OFF differentiation (in samples at 50Hz)
+ tau_OFF2 = 242; % slow time constant for OFF differentiation (in samples at 50Hz)
+ 
+ scaleON = 1; % This parameter might be used to scale the ON response 
+ scaleOFF = 1; % This parameter might be used to scale the OFF response 
+
+ 
+ % NAVIGATION MODEL PARAMETERS
+ turnbase = 0.12;  % baseline turn rate; this is a probability when used at 50Hz, we scale it when running at 15 Hz so the overall turn rate is the same
+ tsigma = 20;     % sigma of turn amplitude distribution (degrees/s)
+ vbase = 6;        % baseline velocity, mm/s
+
+ tmodON =  0.03;    % strength of ON turning modulation 
+ tmodOFF = 0.75;         % strength of OFF turning modulation 
+
+ vmodON = 0.45;     % strength of ON velocity modulation (mm/s)
+ vmodOFF = 0.8;    % strength of OFF velocity modulation (mm/s)
+
+ kup = 5;          % strength of upwind drive (deg/samp)
+ kdown = 0.5;       % strength of downwind drive (deg/samp)
+
+ 
+if (nargin<=3)
+    ntrials=1;
+end
+if nargin < 5
+    plume = struct([]);
+end
+if nargin < 6
+    params = struct();
+end
+
+fields = intersect(fieldnames(params), who);
+for f = fields'
+    eval([f{1} ' = params.(f{1});']);
+end
+switch environment % If we are using environments at 15 Hz, converts the time constants to 15 Hz
+
+    case {'Crimaldi','crimaldi','openlooppulse15','openlooppulsewb15'}
+        tau_Aon = tau_Aon*tscale;
+        tau_Aoff = tau_Aoff*tscale;
+        tau_ON = tau_ON*tscale;
+        tau_OFF1 = tau_OFF1*tscale;
+        tau_OFF2 = tau_OFF2*tscale;
+
+        kup = kup/tscale;
+        kdown = kdown/tscale;
+
+        turnbase = turnbase/tscale;
+        tmodON = tmodON/tscale;
+        tmodOFF = tmodOFF/tscale;
+    case {'video'}
+        if isempty(plume)
+            error('A plume structure must be provided for video environment');
+        end
+        tscale = plume.frame_rate/50;
+        tau_Aon = tau_Aon*tscale;
+        tau_Aoff = tau_Aoff*tscale;
+        tau_ON = tau_ON*tscale;
+        tau_OFF1 = tau_OFF1*tscale;
+        tau_OFF2 = tau_OFF2*tscale;
+
+        kup = kup/tscale;
+        kdown = kdown/tscale;
+
+        turnbase = turnbase/tscale;
+        tmodON = tmodON/tscale;
+        tmodOFF = tmodOFF/tscale;
+        pxscale = 1 / plume.px_per_mm; % convert pixels to mm
+  end
+
+%allocate space for results
+x = zeros(triallength,ntrials);
+y = zeros(triallength,ntrials);
+% heading = zeros(triallength,ntrials);
+odor = zeros(triallength,ntrials);
+odorON = zeros(triallength,ntrials);
+odorOFF = zeros(triallength,ntrials);
+downwind=zeros(triallength,ntrials);
+upwind=zeros(triallength,ntrials);
+  
+%initial conditions
+Aon = zeros(triallength,ntrials);
+Aoff = zeros(triallength,ntrials);
+C = zeros(triallength,ntrials);
+Coff = zeros(triallength,ntrials);
+R = zeros(triallength,ntrials);
+Rh = zeros(triallength,ntrials);
+Rd = zeros(triallength,ntrials);
+ON = zeros(triallength,ntrials);
+OFF = zeros(triallength,ntrials);
+pturn = zeros(triallength,ntrials);
+turn = zeros(triallength,ntrials);
+N = zeros(triallength,ntrials);
+
+% D function - to be scaled by the model below
+D = -sin(2*pi*(1:360)/360);
+
+
+%% INITIAL POSITION AND HEADING --------------------------------------------
+
+% Determine initial position and heading
+switch environment
+    case {'Crimaldi', 'crimaldi'} % Real plume data from the Crimaldi lab
+        % USE NEXT TWO LINES INSTEAD IF RUNNING MULTIPLE SIMULATIONS TO
+        % COMPARE: It will use the same starting positions in every simulation
+%         load('startpositions plume.mat');
+%         x(1,:) = iniX(1:ntrials); y(1,:) = iniY(1:ntrials);
+        % -----------------------------------------------------------------
+        x(1,:) = (rand(1,ntrials).*16)-8; %rand(1,ntrials)*10-5; % gaussian distribution of initial X positions centered around 0, with sigma=4
+        y(1,:) = rand(1,ntrials)*5-30; % random distribution of initial Y positions, between -25 and -30
+    case {'openlooppulse15','openlooppulsewb15'} % Single odor pulses at 15 Hz
+        x(1,:)= 0; y(1,:)= 0; triallength = 1050;
+    case {'openlooppulse','openlooppulsewb','openloopslope'} % Single odor pulses at 50 Hz
+        x(1,:) = 0; y(1,:) = 0; triallength = 3500;
+    case {'gaussian', 'Gaussian'} % Gaussian odor gradient without any wind
+        x(1,:) = 20*rand(1,ntrials)-10;
+        y(1,:) = 20*rand(1,ntrials)-10;
+    case {'video'}
+        x(1,:) = 0; y(1,:) = 0;
+end
+heading = 360*rand(1,ntrials); % starts with a random heading
+
+
+
+
+%% SIMULATE DIFFERENTIAL EQUATIONS -----------------------------------------
+
+
+odormax = 1; % Maximal odor concentration for pulse environments
+sigma = 5; % Width of gaussian gradient in cm
+pmax = 1; % Maximal odor probability for gaussian environment
+plume_xlims=[1 216];
+plume_ylims=[1 406];
+
+OLzero=zeros(3501,1);
+OLodorlib.openlooppulse15.data    =OLzero; OLodorlib.openlooppulse15.data(450:600) = 1;
+OLodorlib.openlooppulse15.ws=1;
+OLodorlib.openlooppulse.data      =OLzero; OLodorlib.openlooppulse.data(1500:2000) = 1;
+OLodorlib.openlooppulse.ws=1;
+OLodorlib.openlooppulsewb15.data  =OLzero; OLodorlib.openlooppulsewb15.data(450:600) = 1;
+OLodorlib.openlooppulsewb15.ws=0;
+OLodorlib.openlooppulsewb.data    =OLzero; OLodorlib.openlooppulsewb.data(1500:2000)= 1;
+OLodorlib.openlooppulsewb.ws=0;
+OLodorlib.openloopslope.data    =[OLzero]; 
+% OLodorlib.openloopslope.data(1501:2000) = 1; 
+% OLodorlib.openloopslope.data(2001:3000) = 1/1000*fliplr([1:1000]);
+OLodorlib.openloopslope.data = exp(-((([-1750:1750-1]).^2)/100000));
+OLodorlib.openloopslope.ws=1;
+
+ws=1;
+
+for i = 1:triallength
+
+    % Get odor concentration
+    switch environment
+        
+        case {'Crimaldi', 'crimaldi'}
+            tind = mod(i-1,3600)+1; % Restarts the count in case we want to run longer trials
+            xind = round(10*x(i,:)/pxscale)+108; % turns the initial position to cm
+            yind = -round(10*y(i,:)/pxscale)+1;
+            out_of_plume=union(union(find(xind<plume_xlims(1)),find(xind>plume_xlims(2))),union(find(yind<plume_ylims(1)),find(yind>plume_ylims(2))));
+            within=setdiff([1:ntrials],out_of_plume);
+            odor(i,out_of_plume)=0;
+            %this will be vectorizable if the dataset is loaded into memory
+            for it=within
+                odor(i,it)=max(0,h5read('10302017_10cms_bounded.hdf5','/dataset_1',[yind(it) xind(it) tind],[1 1 1])); % Draws odor concentration for the current position and time
+            end
+        case {'openloopslope','openlooppulse15','openlooppulse','openlooppulsewb15','openlooppulsewb'}
+            odor(i,:) = odormax*OLodorlib.(environment).data(i);
+            ws=OLodorlib.(environment).ws;
+         case {'gaussian', 'Gaussian'}
+            odor(i,:) = pmax*exp(-(x(i,:).^2+y(i,:).^2)/(2*sigma^2));
+            if exist('params','var') && isfield(params,'ws')
+                ws = params.ws;
+            else
+                ws = 0;
+            end
+            p(i,:) = odor(i,:);
+        case {'video'}
+            tind = mod(i-1, size(plume.data,3)) + 1;
+            xind = round(10*x(i,:)*plume.px_per_mm)+1;
+            yind = round(-10*y(i,:)*plume.px_per_mm)+1;
+            out_of_plume = union(union(find(xind<1),find(xind>size(plume.data,2))),union(find(yind<1),find(yind>size(plume.data,1))));
+            within = setdiff(1:ntrials,out_of_plume);
+            odor(i,out_of_plume) = 0;
+            for it = within
+                odor(i,it) = plume.data(yind(it), xind(it), tind);
+            end
+            if exist('params','var') && isfield(params,'ws')
+                ws = params.ws;
+            else
+                ws = 0;
+            end
+
+    end
+
+    if strcmp(environment,'video') && tind == 1 && i > 1
+        Aon(i,:) = 0;
+        Aoff(i,:) = 0;
+        ON(i,:) = 0;
+        R(i,:) = 0;
+        Rh(i,:) = 0;
+    end
+
+    % Adaptation
+    Aon(i+1,:) = Aon(i,:) + (odor(i,:) - Aon(i,:))/tau_Aon;
+    Aoff(i+1,:) = Aoff(i,:) + (odor(i,:) - Aoff(i,:))/tau_Aoff;
+
+    % ON Compression
+    C(i,:) = odor(i,:)./(odor(i,:)+beta+Aon(i,:)); % compresses and adapts
+    
+    % ON response
+    ON(i+1,:) = ON(i,:) + (C(i,:) - ON(i,:))/tau_ON; % filters
+    odorON(i+1,:) = scaleON * ON(i+1,:);
+
+    % OFF response (model 2, compress first)
+    Coff(i+1,:) = odor(i,:)./(odor(i,:) + Aoff(i,:) + beta); % compression and adaptation
+    R(i+1,:) = R(i,:) + (Coff(i,:) - R(i,:))/tau_OFF1; % fast filter
+    Rh(i+1,:) = Rh(i,:) + (Coff(i,:) - Rh(i,:))/tau_OFF2; % slow filter
+    Rd(i+1,:) = max(0,Rh(i,:)-R(i,:)); % difference of filtered vectors
+    odorOFF(i+1,:) = scaleOFF * Rd(i+1,:);
+    
+ %%% alternate OFF response (model 1, filter first)
+%     R(i+1,:) = R(i,:) + (odor(i,:) - R(i,:))/tau_OFF1; % fast filter
+%     Rh(i+1,:) = Rh(i,:) + (odor(i,:) - Rh(i,:))/tau_OFF2; % slow filter
+%     Rd(i+1,:) = max(0,Rh(i,:)-R(i,:)); % difference of filtered vectors
+%     odorOFF(i+1,:) = scaleOFF * Rd(i,:)./(Rd(i,:) + Aoff(i,:) + beta);
+ 
+ 
+    % Random turning
+    pturn(i,:) = turnbase - tmodON*odorON(i,:) + tmodOFF*odorOFF(i,:); %generates probability of turning
+    turn(i,:) = rand(1,ntrials)<pturn(i,:); % Checks if turning happens considering current probability
+%     N(i,:) = turn(i,:).*(randn(1,ntrials).*tsigma); % Draws a random turn size from a gaussian distribution with a width of tsigma
+    N(i,:) = turn(i,:).*tsigma.*(round(rand(1,ntrials))*2-1).*randn(1,ntrials).^2; % Draws a random turn size from a gaussian distribution with a width of tsigma
+
+    
+    % Wind-directed turning
+    if (ws>0)
+        H = round(mod(heading(i,:),359))+1; % Returns heading from 0 to 359
+        downwind(i,:) = kdown*D(H); % Drive towards downwind
+        upwind(i,:) = -kup*(D(H).*odorON(i,:)); % Drive towards upwind
+    end
+
+    % Computes final heading and velocity
+    heading(i+1,:) = heading(i,:) + N(i,:) + downwind(i,:) + upwind(i,:); % sum turn signals to get heading
+    v(i,:) = max(0, vbase*(1+vmodON*odorON(i,:)-vmodOFF*odorOFF(i,:)));
+
+    % Calculate X and Y positions
+    switch environment
+        case {'Crimaldi','crimaldi','openlooppulse15','openlooppulsewb15'}
+            [dx, dy] = pol2cart((heading(i,:)-90)/360*2*pi,v(i,:)/150);  % convert mm/s to cm/samp
+        otherwise
+           [dx, dy] = pol2cart((heading(i,:)-90)/360*2*pi,v(i,:)/500); % convert mm/s to cm/samp (for 50Hz)
+    end
+    x(i+1,:) = x(i,:) + dx;
+    y(i+1,:) = y(i,:) + dy;
+end
+
+% A(end,:) = [];
+Rh(end,:) = [];
+ON(end,:) = [];
+OFF(end,:) = [];
+odorON(end,:) = [];
+odorOFF(end,:) = [];
+
+x(end,:) = []; y(end,:) = [];
+heading(end,:) = [];
+heading = heading-90;           % rotate h so upwind is 90 deg for display
+if strcmp(environment, 'video')
+    t = (1:length(odorON))/plume.frame_rate;
+else
+    t = (1:length(odorON))/50;
+end
+
+
+start = [x(1,:)', y(1,:)'];
+
+%% SUCCESS RATE AND LATENCY
+switch environment
+    case {'Crimaldi','crimaldi','Gaussian','gaussian'} % only in certain environments
+
+    
+    angles = atan2(y,x);
+    distances = y./sin(angles);
+        
+    for i = 1:ntrials                                                                          
+        found = find(distances(:,i) <= 2,1);
+%         found = find(pdist2([x(:,i),y(:,i)],[0,0])<=2,1);
+        if ~isempty(found)
+            success(i) = 1;
+            switch environment
+                case {'Crimaldi','crimaldi'}
+                    latency(i) = found/15;
+                case {'gaussian','Gaussian'}
+                    latency(i) = found/50;
+            end
+        elseif isempty(found)
+            success(i) = 0;
+            latency(i) = nan;
+        end
+    end
+    successrate = sum(success)/ntrials; % Success rate
+end
+
+
+% Fills output structure
+out.environment = environment;
+out.x = x;
+out.y = y;
+out.theta = heading;
+out.odor = odor;
+out.start = start;
+out.ON = odorON;
+out.OFF = odorOFF;
+out.turn = turn;
+switch environment
+    case {'Crimaldi','crimaldi','Gaussian','gaussian'}
+        out.successrate = successrate;
+        out.latency = latency;
+    otherwise
+        out.successrate = [];
+        out.latency = [];
+end
+
+out.params = struct('beta', beta, 'tau_Aon', tau_Aon, 'tau_Aoff', tau_Aoff, ...
+    'tau_ON', tau_ON, 'tau_OFF1', tau_OFF1, 'tau_OFF2', tau_OFF2, ...
+    'scaleON', scaleON, 'scaleOFF', scaleOFF, 'turnbase', turnbase, ...
+    'tsigma', tsigma, 'vbase', vbase, 'tmodON', tmodON, 'tmodOFF', tmodOFF, ...
+    'vmodON', vmodON, 'vmodOFF', vmodOFF, 'kup', kup, 'kdown', kdown);
+
+
+toc
+
+%% PLOTTING ---------------------------------------------------------------
+%multitrial plotting not implemented yet
+if plotting>=1 % & (ntrials==1) % Plots the trajectory of the trial
+    figure(1);
+    set(gcf,'Position',[548 210 690 655]);
+
+%     switch environment
+%         case {'gaussian', 'Gaussian'}
+%             load('gaussian.mat');
+%             imagesc(-15:15,-15:15,gauss);
+%     end
+
+    hold on;
+    
+    % plot frame, source and success area
+%     plot([-8 8 8 -8 -8],[-30 -30 0 0 -30],'k');
+%     plot(0,0,'.k','markersize',15);
+    viscircles([0,0],2,'color','g');
+    
+    % plot trajectories
+    plot(x,y,'k','linewidth',2);
+    xodor = x; yodor = y;
+    xodor(find(odor<beta)) = nan;
+    yodor(find(odor<beta)) = nan;
+
+    xon = x; yon = y;
+    xon(find(odorON<0.2)) = nan;
+    yon(find(odorON<0.2)) = nan;
+
+    xoff = x; yoff = y;
+    xoff(find(odorOFF<0.1)) = nan;
+    yoff(find(odorOFF<0.1)) = nan;
+%     hold on; plot(xodor,yodor,'k');
+    hold on; plot(xon,yon,'m','linewidth',2);
+    hold on; plot(xoff,yoff,'c','linewidth',2);
+    box off; set(gca,'TickDir','out');
+    xlabel('x position (cm)');
+    ylabel('y position (cm)');
+%     title(['tmodON=',num2str(tmodON),' tmodOFF=',num2str(tmodOFF)]);
+    axis equal;
+%     xlim([-40 40]);
+%     ylim([-65 2]);
+    
+    switch environment
+        case {'Crimaldi', 'crimaldi'}
+%             xlim([-12.5 12.5]); ylim([-36 5]);
+%             plot(0,0,'.g','markersize',15);
+        case {'openlooppulse','openlooppulsewb'}
+            axis tight
+    end
+
+%     set(gcf,'Position',[5 318 558 460]);
+%     xlim([-15 15]); ylim([-15 15]);
+%     xlim([-10 10]); ylim([-10 10]);
+
+end
+
+if plotting>=2
+    figure;
+    set(gcf,'PaperPositionMode','auto');
+    set(gcf,'Position',[44    50   329   613]);
+    t = [1:length(odor)]/50;
+    switch environment
+        case {'Crimaldi','crimaldi','openlooppulse15','openlooppulsewb15'}
+            t = (1:length(odor))/15;
+    end
+	color = 'k';
+
+    subplot(5,1,1);
+    hold on; plot(t,odor,color);
+    box off; set(gca,'TickDir','out'); axis tight
+    title('ODOR')
+
+    subplot(5,1,2);
+    hold off; plot(t,odorON,'m'); set(gca,'Ylim',[0 1]); ylabel('ON response');
+    box off; set(gca,'TickDir','out'); axis tight
+    title('ON')
+
+    subplot(5,1,3);
+    hold off; plot(t,odorOFF,'c'); set(gca,'Ylim',[0 1]); ylabel('OFF response');
+    box off; set(gca,'TickDir','out'); axis tight
+    title('OFF')
+
+    subplot(5,1,4);
+    %plot(t,mod(heading,360),color); ylabel('heading');
+    plot(t,pturn,color); ylabel('Pturn');
+    box off; set(gca,'TickDir','out'); axis tight
+    title('P(TURN)')
+
+    subplot(5,1,5);
+    hold on; plot(t,v,color); ylabel('velocity');
+    box off; set(gca,'TickDir','out'); axis tight
+    title('GROUND SPEED')
+
+    figure;
+    set(gcf,'PaperPositionMode','auto');
+    set(gcf,'Position',[375    50   329   613]);
+    t = [1:length(odor)]/50;
+
+    subplot(4,1,1);
+    hold off; plot(t,turn,'k');
+    box off; set(gca,'TickDir','out'); axis tight
+    title('N')
+
+    subplot(4,1,2);
+    hold off; plot(t,upwind,'k'); %set(gca,'Ylim',[0 1]);
+    box off; set(gca,'TickDir','out'); axis tight
+    title('UPWIND')
+
+    subplot(4,1,3);
+    hold off; plot(t,downwind,'k');
+    box off; set(gca,'TickDir','out'); axis tight
+    title('DOWNWIND')
+
+    subplot(4,1,4);
+    hold off; plot(t,N + upwind + downwind,'k');
+    box off; set(gca,'TickDir','out'); axis tight
+    title('N + UPWIND + DOWNWIND')
+
+%     figure('position',[182 725 317 260]);
+%     plot([1:360]-180,-kup*D*50,'r');
+%     hold on; plot([1:360]-180,kdown*D*50);
+
+
+
+%     subplot(5,1,3); %hold off;
+%   %  plot(t,o2,'b')
+%    % hold on; plot(t,o1,'r');
+%     hold on; plot(t,odor,'k');
+% %    hold on; plot(t,oh1,'k:');
+%    % hold on; plot(t,oh,'m');
+%     set(gca,'Ylim',[0 1]);
+%     box off; set(gca,'TickDir','out')
+
+%     subplot(5,1,4);
+%     hold on; plot(t,odorOFF,'k');
+%     %hold on; plot(t,odorOFF2,'r');
+%
+%     subplot(5,1,5);
+%     hold on; plot(t,odor,'k');
+
+%     setX(0,max(t));
+end
+
+% if plotting>=3
+%         % plot turn signals
+%     figure;
+%     set(gcf,'Position',[84    14   339   659]);
+%     subplot(4,1,1); plot(t,50*dHdtupwind); box off; set(gca,'TickDir','out'); ylabel('upwind drive (deg/s)'); title('turn signals');
+%     subplot(4,1,2); plot(t,50*dHdtcast); box off; set(gca,'TickDir','out'); ylabel('casting')
+%     subplot(4,1,3); plot(t,50*dHdtdownwind); box off; set(gca,'TickDir','out'); ylabel('downwind drive')
+%     subplot(4,1,4); plot(t,50*dHdtturn); box off; set(gca,'TickDir','out'); ylabel('turning')
+% 
+%     % plot heading, velocity, and position
+%     figure;
+%     set(gcf,'Position',[427    14   339   659]);
+%     subplot(4,1,2); plot(t,heading); box off; set(gca,'TickDir','out'); ylabel('heading (degrees)'); title('heading signals');
+%     subplot(4,1,3); plot(t,v); box off; set(gca,'TickDir','out'); ylabel('velocity (mm/s)')
+%     subplot(4,1,1); plot(t,50*dHdt); box off; set(gca,'TickDir','out'); ylabel('total turn')
+%     %subplot(4,1,4); plot(t,dx); box off; set(gca,'TickDir','out'); ylabel('x velocity (mm/s)')
+% end
+
+end
+