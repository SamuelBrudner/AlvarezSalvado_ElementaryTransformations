"""Utilities for retrieving video intensities using MATLAB.

The helper function in this module writes a temporary MATLAB script to disk and
executes it using ``matlab -batch``.  If ``px_per_mm`` and ``frame_rate`` values
are supplied, they are inserted as variable assignments at the beginning of the
script so that MATLAB code can access them directly.  When
``orig_script_path`` is provided, the variables ``orig_script_path`` and
``orig_script_dir`` are also defined, pointing to the path of the original
script and its directory, respectively.

Examples
--------
Create the development environment and run a short Python snippet inside it::

    ./setup_env.sh --dev
    conda run --prefix ./dev-env python - <<'PY'
    from Code.video_intensity import get_intensities_from_video_via_matlab
    arr = get_intensities_from_video_via_matlab('myscript.m', 'matlab')
    print(arr.shape)
    PY
"""

from __future__ import annotations

import logging
import os
import subprocess
import tempfile

import numpy as np
from scipy.io import loadmat

logger = logging.getLogger(__name__)


def get_intensities_from_video_via_matlab(
    script_contents: str,
    matlab_exec_path: str,
    px_per_mm: float | None = None,
    frame_rate: float | None = None,
    work_dir: str | None = None,
    orig_script_path: str | None = None,
) -> np.ndarray:
    """Run a MATLAB script and return the extracted intensity vector.

    Parameters
    ----------
    script_contents : str
        Contents of the MATLAB script to execute.
    matlab_exec_path : str
        Path to the MATLAB executable to run.
    px_per_mm : float, optional
        Pixel-to-millimetre conversion factor. When provided, ``px_per_mm`` is
        inserted at the top of the generated MATLAB script so downstream
        functions can access it as a workspace variable.
    frame_rate : float, optional
        Frame rate of the video in Hz. As with ``px_per_mm``, the value is
        embedded in the temporary MATLAB script for use by helper routines.
    work_dir : str, optional
        Directory MATLAB should change into before running the temporary script.
    orig_script_path : str, optional
<<<<<<< HEAD
        Original path of the MATLAB script. When provided, the generated
        temporary script defines ``orig_script_path`` and ``orig_script_dir`` so
        that downstream code can reference the original location.
=======
        Path to the original MATLAB script. Used for error reporting when the
        MATLAB process fails.

>>>>>>> 6b097a22

    Notes
    -----
    The temporary script path is embedded in a ``run('...')`` command.
    Any single quotes in the path are escaped for MATLAB by doubling them so
    paths with spaces or quotes are handled correctly.

    Returns
    -------
    numpy.ndarray
        Flattened array of the intensity values extracted from the MAT-file.

    Examples
    --------
    >>> from Code.video_intensity import get_intensities_from_video_via_matlab
    >>> arr = get_intensities_from_video_via_matlab('myscript.m', 'matlab')
    >>> arr.size >= 0
    True
    """
    logger = logging.getLogger(__name__)
    script_file = None
    mat_path = None
    try:
        script_file = tempfile.NamedTemporaryFile(delete=False, suffix=".m")
        header_lines = []
        if work_dir is not None:
            header_lines.append(f"cd('{work_dir}')")
        if px_per_mm is not None:
            header_lines.append(f"px_per_mm = {px_per_mm};")
        if frame_rate is not None:
            header_lines.append(f"frame_rate = {frame_rate};")
<<<<<<< HEAD
        if orig_script_path is not None:
            header_lines.append(f"orig_script_path = '{orig_script_path}';")
=======
        if orig_script_path:
            safe = orig_script_path.replace("'", "''")
            header_lines.append(f"orig_script_path = '{safe}';")
>>>>>>> 6b097a22
            header_lines.append("orig_script_dir = fileparts(orig_script_path);")
        full_contents = "\n".join(header_lines + [script_contents])
        script_file.write(full_contents.encode())
        script_file.flush()
        safe_path = script_file.name.replace("'", "''")
        matlab_cmd = [matlab_exec_path, "-batch", f"run('{safe_path}')"]
        logger.info(
            "Running MATLAB script %s in %s",
            script_file.name,
            work_dir or os.getcwd(),
        )
        proc = subprocess.run(matlab_cmd, capture_output=True, text=True)
        if proc.returncode != 0:
<<<<<<< HEAD
            hint = "" if orig_script_path is None else f" (script: {orig_script_path})"
            raise RuntimeError(
                f"MATLAB failed{hint}: {proc.stderr.strip()}\nCheck that orig_script_dir is correct"
            )
=======
            failure_msg = (
                f"MATLAB failed while running {orig_script_path or script_file.name!r} in {work_dir!r}.\n"
                "Check configuration paths relative to `pwd` or `orig_script_dir`.\n"
                f"stdout: {proc.stdout}\nstderr: {proc.stderr}"
            )
            logger.warning(failure_msg)
            raise RuntimeError(failure_msg)
>>>>>>> 6b097a22

        for line in proc.stdout.splitlines():
            if line.startswith("TEMP_MAT_FILE_SUCCESS:"):
                mat_path = line.split(":", 1)[1].strip()
                break
        if not mat_path or not os.path.exists(mat_path):
            raise RuntimeError("MATLAB did not report output MAT-file")

        data = loadmat(mat_path)
        if "all_intensities" not in data:
            raise KeyError("all_intensities not found in MAT-file")
        return np.asarray(data["all_intensities"]).flatten()
    finally:
        if script_file is not None:
            try:
                os.unlink(script_file.name)
            except FileNotFoundError:
                pass
        if mat_path is not None:
            try:
                os.unlink(mat_path)
            except FileNotFoundError:
                pass<|MERGE_RESOLUTION|>--- conflicted
+++ resolved
@@ -59,15 +59,10 @@
     work_dir : str, optional
         Directory MATLAB should change into before running the temporary script.
     orig_script_path : str, optional
-<<<<<<< HEAD
         Original path of the MATLAB script. When provided, the generated
         temporary script defines ``orig_script_path`` and ``orig_script_dir`` so
         that downstream code can reference the original location.
-=======
-        Path to the original MATLAB script. Used for error reporting when the
-        MATLAB process fails.
 
->>>>>>> 6b097a22
 
     Notes
     -----
@@ -99,14 +94,9 @@
             header_lines.append(f"px_per_mm = {px_per_mm};")
         if frame_rate is not None:
             header_lines.append(f"frame_rate = {frame_rate};")
-<<<<<<< HEAD
         if orig_script_path is not None:
             header_lines.append(f"orig_script_path = '{orig_script_path}';")
-=======
-        if orig_script_path:
-            safe = orig_script_path.replace("'", "''")
-            header_lines.append(f"orig_script_path = '{safe}';")
->>>>>>> 6b097a22
+
             header_lines.append("orig_script_dir = fileparts(orig_script_path);")
         full_contents = "\n".join(header_lines + [script_contents])
         script_file.write(full_contents.encode())
@@ -120,20 +110,11 @@
         )
         proc = subprocess.run(matlab_cmd, capture_output=True, text=True)
         if proc.returncode != 0:
-<<<<<<< HEAD
             hint = "" if orig_script_path is None else f" (script: {orig_script_path})"
             raise RuntimeError(
                 f"MATLAB failed{hint}: {proc.stderr.strip()}\nCheck that orig_script_dir is correct"
             )
-=======
-            failure_msg = (
-                f"MATLAB failed while running {orig_script_path or script_file.name!r} in {work_dir!r}.\n"
-                "Check configuration paths relative to `pwd` or `orig_script_dir`.\n"
-                f"stdout: {proc.stdout}\nstderr: {proc.stderr}"
-            )
-            logger.warning(failure_msg)
-            raise RuntimeError(failure_msg)
->>>>>>> 6b097a22
+
 
         for line in proc.stdout.splitlines():
             if line.startswith("TEMP_MAT_FILE_SUCCESS:"):
