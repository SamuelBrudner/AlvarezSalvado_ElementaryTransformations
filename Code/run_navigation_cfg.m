--- conflicted
+++ resolved
@@ -32,14 +32,9 @@
     model_fn = @Elifenavmodel_bilateral;
 end
 
-<<<<<<< HEAD
 if isfield(cfg, 'randomSeed')
     rng(cfg.randomSeed, 'twister');
-=======
-% Set RNG for reproducibility if a seed is provided
-if isfield(cfg, 'randomSeed')
-    rng(cfg.randomSeed);
->>>>>>> 0fb35a96
+
 end
 
 if isfield(cfg, 'plume_metadata')
