function out = run_navigation_cfg(cfg)
%RUN_NAVIGATION_CFG Wrapper around navigation_model_vec with config struct.
%   OUT = RUN_NAVIGATION_CFG(CFG) runs the navigation model according to the
%   fields of CFG. If CFG contains a field `plume_video` or `plume_metadata`,
%   the corresponding video file is loaded using `load_plume_video` or
%   `load_custom_plume` (for YAML metadata) and the model is invoked with the
%   'video' environment.
%   Otherwise the environment specified in CFG.environment is used directly.
%
%   Required fields:
%       environment - plume type name or 'video'
%       plotting    - 0 or 1
%       ntrials     - number of trials
%
%   Additional fields for video plumes:
%       plume_video - path to AVI file
%       px_per_mm   - pixels per millimeter for the video
%       frame_rate  - frame rate (Hz)
%
%   Optional fields:
%       bilateral   - true to run the bilateral model
%       outputDir   - directory where config_used.yaml is written
%
%   When using video plumes, triallength is determined from the video unless
%   CFG specifies a triallength to override.

model_fn = @navigation_model_vec;
if isfield(cfg, 'environment') && strcmp(cfg.environment, 'video') && ...
        ~isfield(cfg, 'triallength') && ~isfield(cfg, 'loop')
    warning('Trial truncated to movie length; set cfg.loop=true to repeat.');
end
if isfield(cfg, 'bilateral') && cfg.bilateral
    model_fn = @Elifenavmodel_bilateral;
end

<<<<<<< HEAD
if isfield(cfg, 'outputDir')
    if ~exist(cfg.outputDir, 'dir')
        mkdir(cfg.outputDir);
    end
    cfgPath = fullfile(cfg.outputDir, 'config_used.yaml');
    if exist('yamlwrite', 'file') == 2
        yamlwrite(cfgPath, cfg);
    else
        fid = fopen(cfgPath, 'w');
        fwrite(fid, jsonencode(cfg));
        fclose(fid);
    end
=======
if isfield(cfg, 'randomSeed')
    rng(cfg.randomSeed, 'twister');

>>>>>>> 4b21731f
end

if isfield(cfg, 'plume_metadata')
    plume = load_custom_plume(cfg.plume_metadata);
    if isfield(cfg, 'triallength')
        tl = cfg.triallength;
    else
        tl = size(plume.data, 3);
    end
    out = model_fn(tl, 'video', cfg.plotting, cfg.ntrials, plume);

elseif isfield(cfg, 'plume_video')
    if ~isfield(cfg, 'px_per_mm') || ~isfield(cfg, 'frame_rate')
        error('px_per_mm and frame_rate must be specified for video plumes');
    end
    plume = load_plume_video(cfg.plume_video, cfg.px_per_mm, cfg.frame_rate);
    if isfield(cfg, 'triallength')
        tl = cfg.triallength;
    else
        tl = size(plume.data, 3);
    end
    out = model_fn(tl, 'video', cfg.plotting, cfg.ntrials, plume);

else
    out = model_fn(cfg.triallength, cfg.environment, ...
        cfg.plotting, cfg.ntrials);
end
end<|MERGE_RESOLUTION|>--- conflicted
+++ resolved
@@ -33,7 +33,6 @@
     model_fn = @Elifenavmodel_bilateral;
 end
 
-<<<<<<< HEAD
 if isfield(cfg, 'outputDir')
     if ~exist(cfg.outputDir, 'dir')
         mkdir(cfg.outputDir);
@@ -46,11 +45,9 @@
         fwrite(fid, jsonencode(cfg));
         fclose(fid);
     end
-=======
+
 if isfield(cfg, 'randomSeed')
     rng(cfg.randomSeed, 'twister');
-
->>>>>>> 4b21731f
 end
 
 if isfield(cfg, 'plume_metadata')
