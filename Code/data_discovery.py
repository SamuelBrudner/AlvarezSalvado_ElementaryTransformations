--- conflicted
+++ resolved
@@ -36,7 +36,6 @@
         "directory_template",
         "{plume}_{mode}/agent_{agent_id}/seed_{seed}",
     )
-<<<<<<< HEAD
     param_opts = cfg.get("parameter_usage", {})
     load_run_cfg = cfg.get("load_run_config", False) or param_opts.get(
         "use_config_used_for_dt", False
@@ -45,14 +44,7 @@
     need_params = param_opts.get("check_model_parameter_consistency", {}).get(
         "enabled", False
     )
-=======
 
-    options = cfg.get("data_loading_options", {})
-    load_summary = options.get("load_summary_json", False)
-    load_traj = options.get("load_trajectories_csv", False)
-    load_params = options.get("load_params_json", False)
-    load_run_cfg = options.get("load_config_used_yaml", cfg.get("load_run_config", False))
->>>>>>> c6d1ea66
 
     regex = _template_to_regex(template)
 
@@ -76,7 +68,6 @@
                                 record["config"] = json.loads(cfg_file.read_text())
                             except Exception:
                                 record["config"] = {}
-<<<<<<< HEAD
                         else:
                             record["config"] = {}
                         if param_opts.get("use_config_used_for_dt", False):
@@ -87,27 +78,16 @@
                             if fr:
                                 record["dt"] = 1.0 / float(fr)
                     if need_params:
-=======
 
-                    if load_summary:
-                        summary_file = path / "summary.json"
-                        if summary_file.is_file():
-                            try:
-                                record["summary"] = json.loads(summary_file.read_text())
-                            except Exception:
-                                record["summary"] = {}
-
-                    if load_params:
->>>>>>> c6d1ea66
                         param_file = path / "params.json"
                         if param_file.is_file():
                             try:
                                 record["params"] = json.loads(param_file.read_text())
                             except Exception:
                                 record["params"] = {}
-<<<<<<< HEAD
                         else:
                             record["params"] = {}
+
 
                     yield record
 
@@ -147,15 +127,4 @@
             if p in exp_group and exp_group[p] != val:
                 raise ValueError(
                     f"Parameter {p} in group {group} expected {exp_group[p]}, got {val}"
-                )
-=======
-
-                    if load_traj:
-                        traj_file = path / "trajectories.csv"
-                        if traj_file.is_file():
-                            with traj_file.open() as f:
-                                reader = csv.DictReader(f)
-                                record["trajectories"] = [row for row in reader]
-
-                    yield record
->>>>>>> c6d1ea66
+                )