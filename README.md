--- conflicted
+++ resolved
@@ -10,10 +10,7 @@
 - **openlooppulse** – a single square odor pulse with constant wind.
 - **openlooppulsewb** – the same pulse without wind.
 - **openlooppulse15** and **openlooppulsewb15** – low-frequency versions of the above.
-<<<<<<< HEAD
 - **video** – load a custom plume movie using `load_plume_video.m`.
-=======
->>>>>>> 203bd8bc
 
 Model parameters are defined in `Code/navigation_model_vec.m`. Data import functions for analyzing experimental trials are located in `Code/import functions feb2017`.
 
@@ -37,7 +34,6 @@
 
 For parameter sweeps, use `runmodel.m` to systematically vary model parameters across trials.
 
-<<<<<<< HEAD
 ### Using custom plume videos
 
 To run the model with your own plume movies, convert the `.avi` file to a
@@ -53,18 +49,15 @@
 loading the movie so that the simulation can handle different resolutions and
 durations.
 
-=======
->>>>>>> 203bd8bc
+
 ## Repository Layout
 
 ```
 Code/                            MATLAB scripts for simulations and analysis
    navigation_model_vec.m        Main navigation model
    runmodel.m                    Run batches of simulations
-<<<<<<< HEAD
    load_plume_video.m            Convert .avi movies for custom plumes
-=======
->>>>>>> 203bd8bc
+
    import functions feb2017/     Utilities to load raw experimental data
 Arena 4f/                        LabVIEW files for behavioral assays
 FlyTracker 3.6.vi                Data acquisition software
