# AlvarezSalvado_ElementaryTransformations

This repository provides the MATLAB implementation of the navigation model described in Álvarez-Salvado et al., "Elementary sensory-motor transformations underlying olfactory navigation in walking fruit flies" (eLife 2018, http://dx.doi.org/10.7554/eLife.37815).

## Overview

The code simulates walking fruit flies navigating in different odor plumes. Several built-in plume environments are provided, including:
- **Crimaldi** – a real plume from the Crimaldi laboratory dataset.
- **gaussian** – a static 2‑D Gaussian concentration profile without wind.
- **openlooppulse** – a single square odor pulse with constant wind.
- **openlooppulsewb** – the same pulse without wind.
- **openlooppulse15** and **openlooppulsewb15** – low-frequency versions of the above.
- **video** – load a custom plume movie using `load_plume_video.m`.

Model parameters are defined in `Code/navigation_model_vec.m`. Data import functions for analyzing experimental trials are located in `Code/import functions feb2017`.

## Requirements

- MATLAB (tested on R2017b or later).
- For the Crimaldi plume environment, download the file `10302017_10cms_bounded.hdf5` and place it in the repository root.

## Running Simulations

Add the `Code` directory to your MATLAB path and call `navigation_model_vec`:

```matlab
triallength = 3500;       % number of timesteps
environment = 'Crimaldi'; % choose plume type
plotting = 1;             % 1 enables plotting
ntrials = 10;             % number of simulated flies

result = navigation_model_vec(triallength, environment, plotting, ntrials);
```

For parameter sweeps, use `runmodel.m` to systematically vary model parameters across trials.

### Loading parameters from a configuration file

You can also store simulation parameters in a YAML file and load them in MATLAB
using the `load_config` helper:

```matlab
cfg = load_config(fullfile('tests', 'sample_config.yaml'));
result = navigation_model_vec(cfg.triallength, cfg.environment, cfg.plotting, cfg.ntrials);
```

### Using custom plume videos

To run the model with your own plume movies, convert the `.avi` file to a
MATLAB structure using `load_plume_video.m`:

```matlab
plume = load_plume_video('my_plume.avi', 20, 40); % 20 px/mm, 40 Hz
triallength = size(plume.data, 3);
result = navigation_model_vec(triallength, 'video', 1, 1, plume);
```

The spatial scale (pixels per millimeter) and frame rate are supplied when
loading the movie so that the simulation can handle different resolutions and
durations.

### Loading simulation parameters from YAML

Common simulation options can be stored in a YAML configuration file and loaded
with `load_config.m`:

```matlab
cfg = load_config('tests/sample_config.yaml');
result = navigation_model_vec(cfg.triallength, cfg.environment, ...
    cfg.plotting, cfg.ntrials);
```

<<<<<<< HEAD
### Running the bilateral model

To include bilateral odor sensing, set the `bilateral` flag in your
configuration and invoke `run_navigation_cfg`:

```matlab
cfg = load_config('tests/sample_config_bilateral.json');
result = run_navigation_cfg(cfg);
```
=======
The repository includes `configs/alvarez_salvado_2018.yaml` containing the
parameters reported in Álvarez‑Salvado et al. (2018).
>>>>>>> fc20a160


## Repository Layout

```
Code/                            MATLAB scripts for simulations and analysis
   navigation_model_vec.m        Main navigation model
   runmodel.m                    Run batches of simulations
   load_plume_video.m            Convert .avi movies for custom plumes

   import functions feb2017/     Utilities to load raw experimental data
Arena 4f/                        LabVIEW files for behavioral assays
FlyTracker 3.6.vi                Data acquisition software
```

## Citation

If you use this code in your research, please cite:

Álvarez-Salvado et al. "Elementary sensory-motor transformations underlying olfactory navigation in walking fruit flies." eLife, 2018. http://dx.doi.org/10.7554/eLife.37815
<|MERGE_RESOLUTION|>--- conflicted
+++ resolved
@@ -70,7 +70,6 @@
     cfg.plotting, cfg.ntrials);
 ```
 
-<<<<<<< HEAD
 ### Running the bilateral model
 
 To include bilateral odor sensing, set the `bilateral` flag in your
@@ -80,10 +79,7 @@
 cfg = load_config('tests/sample_config_bilateral.json');
 result = run_navigation_cfg(cfg);
 ```
-=======
-The repository includes `configs/alvarez_salvado_2018.yaml` containing the
-parameters reported in Álvarez‑Salvado et al. (2018).
->>>>>>> fc20a160
+
 
 
 ## Repository Layout
