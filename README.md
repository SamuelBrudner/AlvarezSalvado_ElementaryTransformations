# AlvarezSalvado Elementary Transformations

This repository hosts MATLAB and Python code for the navigation model from Álvarez-Salvado *et al.* (2018) and related analysis tools.

For detailed instructions on environment setup and intensity comparison workflows, see [docs/intensity_comparison.md](docs/intensity_comparison.md).

- [Quick Start](#quick-start)
- [Step-by-Step](#step-by-step)
- [Overview](#overview)
- [Requirements](#requirements)
- [Development Environment Setup](#development-environment-setup)
- [Configuration](#configuration)
- [Data Organization](#data-organization)
- [Data Dictionary](#data-dictionary)
- [Exporting Results to Open Formats](#exporting-results-to-open-formats)
- [Running Simulations](#running-simulations)
- [Analysis Configuration](#analysis-configuration)
- [Plume Intensity Utilities](#plume-intensity-utilities)
- [Repository Layout](#repository-layout)
- [Citation](#citation)
- [Roadmap](#roadmap)

## Quick Start

Check if the conda environment exists, if not, create it.

 - Check: `./dev_env` exists
 - If not, run: `./setup_env.sh --dev`
   - Use `--clean-install` for a fresh reinstall if needed

Check if pre commit hooks are installed, if not, install them.

 - Check: `./dev_env/.git/hooks/pre-commit` exists
 - If not, run: `conda run --prefix dev_env pre-commit install`

Sourcing ``paths.sh`` creates ``configs/project_paths.yaml`` from the template
if it does not already exist.

`paths.sh` attempts to locate MATLAB automatically and sets `MATLAB_EXEC`.
Set this variable yourself or use the `--matlab_exec` option to override the
auto-detected path.
If MATLAB is not found, `paths.sh` tries to load a module named
`MATLAB/$MATLAB_VERSION` (or `MATLAB_MODULE` if set). Set these variables
before sourcing to override the default.
Python utilities such as `Code.video_intensity` also honour `MATLAB_EXEC` when
it points to a valid executable. `Code.compare_intensity_stats` now processes
datasets of different lengths automatically and logs a warning when lengths
vary.

`imageio` together with its `imageio-ffmpeg` backend is included in the default
environment so the `--pure-python` option works without any extra
installation when reading ``.avi`` files.

See [docs/intensity_comparison.md](docs/intensity_comparison.md#initial-setup)
for a detailed explanation of the path setup process.

With the environment active you can run MATLAB and Python scripts from the `Code` directory using the module syntax:

```bash
conda run --prefix ./dev_env python -m Code.some_script
```

### Video Processing Example

The `Code.rotate_video` module provides utilities to rotate videos and
convert them to HDF5.  Paths below are given relative to the project
root:

```python
from Code.rotate_video import rotate_video_clockwise, video_to_hdf5

rotate_video_clockwise(
    "data/raw/example.avi",
    "data/processed/example_rotated.avi",
)
video_to_hdf5(
    "data/processed/example_rotated.avi",
    "data/processed/example.h5",
)
```

## Step-by-Step

1 and 2 are only *as required* -- check if there's evidence they've already run

1. Run `./setup_env.sh --dev` to create `./dev_env`.
   - Add `--clean-install` to force removal of the existing environment.
2. Source `./paths.sh` to generate `configs/project_paths.yaml` and detect MATLAB. `paths.sh` uses this file and falls back to default paths when `yq` is missing.
3. Execute `conda run --prefix ./dev_env python -m Code.compare_intensity_stats`.
4. Run `pre-commit` and verify all checks succeed before committing changes.

## Directory Overview

- `Code/` – MATLAB and Python modules
- `configs/` – configuration templates
- `data/` – raw and processed datasets
- `docs/` – project documentation

For citations and metadata, see `CITATION.cff` and `codemeta.json`.

## Frame Rate and Spatial Scale

Video-based simulations rely on two parameters defined in your plume configuration: `px_per_mm` sets the conversion from pixels to millimetres and `frame_rate` specifies the number of frames per second. The navigation model automatically scales velocities using these values so that fly speeds remain in millimetres per second regardless of the video's native frame rate or scale.

Example snippet from `configs/my_complex_plume_config.yaml`:

```yaml
# Pixels per millimeter conversion factor
px_per_mm: 6.536
# Frame rate of the video in Hz
frame_rate: 60
# Automatically repeat the movie when triallength exceeds its length
# loop: true
# Override the movie length with a specific number of frames
# triallength: 7200
```

The optional `loop` flag repeats the movie when `triallength` is longer than the
source video. Setting `triallength` lets you cut or extend each trial to an
explicit number of frames.


## Running Tests

Invoke `pytest` from the repository root. Slow tests that set up a full
environment are skipped unless the `--runslow` flag is supplied:

```bash
conda run --prefix ./dev_env pytest --runslow
```

## Plume Intensity Utilities

The file `configs/plume_intensity_stats.yaml` stores summary statistics for the
standard smoke (SMOKE) and Crimaldi (CRIM) plumes. It lists mean, median,
percentile, and range values that are referenced when rescaling plume
intensities.

Both MATLAB and Python utilities automatically locate this file if no path is
provided:

- `plume_intensity_stats.m` determines the repository root at runtime and loads
  the YAML via `load_yaml`.
- `Code.plume_utils.get_intensity_stats()` resolves the path relative to the
  `Code` directory and parses the YAML using PyYAML (or a minimal fallback
  parser when PyYAML is absent).
<<<<<<< HEAD
- `scale_custom_plume.m` rescales a custom plume movie once so its values match
  the CRIM range specified in `configs/plume_intensity_stats.yaml`.
- The optional `scaled_to_crim` flag prevents `load_custom_plume` from applying
  this scaling twice when the plume has already been normalised.

Example workflow:

```matlab
meta = 'my_plume_meta.yaml';
scale_custom_plume(meta);       % writes <output_filename>_scaled.avi
plume = load_custom_plume(meta); % scaled_to_crim skips another scaling step
```
=======

### Converting AVI to HDF5

Use `video_to_hdf5` when you need an HDF5 version of the smoke video for
Python-only pipelines:

```bash
conda run --prefix ./dev_env python - <<'PY'
from Code.rotate_video import video_to_hdf5
video_to_hdf5(
    "data/smoke_1a_orig_backgroundsubtracted.avi",
    "data/smoke_1a_orig_backgroundsubtracted.h5",
)
PY
```

Add the resulting path under `data.video_h5` in `configs/project_paths.yaml` so
all scripts can locate it automatically.
>>>>>>> 5a8d1f23
<|MERGE_RESOLUTION|>--- conflicted
+++ resolved
@@ -144,7 +144,6 @@
 - `Code.plume_utils.get_intensity_stats()` resolves the path relative to the
   `Code` directory and parses the YAML using PyYAML (or a minimal fallback
   parser when PyYAML is absent).
-<<<<<<< HEAD
 - `scale_custom_plume.m` rescales a custom plume movie once so its values match
   the CRIM range specified in `configs/plume_intensity_stats.yaml`.
 - The optional `scaled_to_crim` flag prevents `load_custom_plume` from applying
@@ -157,7 +156,6 @@
 scale_custom_plume(meta);       % writes <output_filename>_scaled.avi
 plume = load_custom_plume(meta); % scaled_to_crim skips another scaling step
 ```
-=======
 
 ### Converting AVI to HDF5
 
@@ -175,5 +173,4 @@
 ```
 
 Add the resulting path under `data.video_h5` in `configs/project_paths.yaml` so
-all scripts can locate it automatically.
->>>>>>> 5a8d1f23
+all scripts can locate it automatically.