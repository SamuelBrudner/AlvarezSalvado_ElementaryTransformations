# AlvarezSalvado Elementary Transformations

This repository hosts MATLAB and Python code for the navigation model from Álvarez-Salvado *et al.* (2018) and related analysis tools.

For detailed instructions on environment setup and intensity comparison workflows, see [docs/intensity_comparison.md](docs/intensity_comparison.md).

- [Quick Start](#quick-start)
- [Step-by-Step](#step-by-step)
- [Overview](#overview)
- [Requirements](#requirements)
- [Development Environment Setup](#development-environment-setup)
- [Configuration](#configuration)
- [Data Organization](#data-organization)
- [Data Dictionary](#data-dictionary)
- [Exporting Results to Open Formats](#exporting-results-to-open-formats)
- [Running Simulations](#running-simulations)
- [Analysis Configuration](#analysis-configuration)
- [Plume Intensity Utilities](#plume-intensity-utilities)
- [Repository Layout](#repository-layout)
- [Citation](#citation)
- [Roadmap](#roadmap)

## Quick Start

Check if the conda environment exists, if not, create it.

 - Check: `./dev_env` exists
 - If not, run: `./setup_env.sh --dev`
   - Use `--clean-install` for a fresh reinstall if needed

Check if pre commit hooks are installed, if not, install them.

 - Check: `./dev_env/.git/hooks/pre-commit` exists
 - If not, run: `conda run --prefix dev_env pre-commit install`

Sourcing ``paths.sh`` creates ``configs/project_paths.yaml`` from the template
if it does not already exist.

`paths.sh` attempts to locate MATLAB automatically and sets `MATLAB_EXEC`.
Set this variable yourself or use the `--matlab_exec` option to override the
auto-detected path.
If MATLAB is not found, `paths.sh` tries to load a module named
`MATLAB/$MATLAB_VERSION` (or `MATLAB_MODULE` if set). Set these variables
before sourcing to override the default.
Python utilities such as `Code.video_intensity` also honour `MATLAB_EXEC` when
it points to a valid executable. `Code.compare_intensity_stats` now processes
datasets of different lengths automatically and logs a warning when lengths
vary.

`imageio` together with its `imageio-ffmpeg` backend is included in the default
environment so the `--pure-python` option works without any extra
installation when reading ``.avi`` files.

`opencv-python` is installed via pip from PyPI rather than conda, ensuring the
latest precompiled wheels are used.

See [docs/intensity_comparison.md](docs/intensity_comparison.md#initial-setup)
for a detailed explanation of the path setup process.

With the environment active you can run MATLAB and Python scripts from the `Code` directory using the module syntax:

```bash
conda run --prefix ./dev_env python -m Code.some_script
```

### Video Processing Example

The `Code.rotate_video` module provides utilities to rotate videos and
convert them to HDF5.  Paths below are given relative to the project
root:

```python
from Code.rotate_video import rotate_video_clockwise, video_to_hdf5

rotate_video_clockwise(
    "data/raw/example.avi",
    "data/processed/example_rotated.avi",
)
video_to_hdf5(
    "data/processed/example_rotated.avi",
    "data/processed/example.h5",
)
```

The convenience function :func:`Code.plume_pipeline.video_to_scaled_rotated_h5`
performs conversion, scaling to the Crimaldi range, and rotation in one step.
See `docs/plume_pipeline.md` or run the script directly:

```bash
conda run --prefix ./dev_env python -m scripts.run_plume_pipeline \
    data/raw/example.avi data/processed/example_raw.h5 \
    data/processed/example_scaled.h5 data/processed/example_rotated.h5
```

To process a custom plume video, use `scripts.process_custom_plume.py`:

```bash
conda run --prefix ./dev_env python -m scripts.process_custom_plume \
    input.avi out_dir 6.536 60
```

The script writes `input_meta.yaml`, `input_raw.h5`, `input_scaled.h5`, and
`input_rotated.h5` into `out_dir`.

See [docs/plume_pipeline.md](docs/plume_pipeline.md#processing-custom-plumes) for details.


## Step-by-Step

1 and 2 are only *as required* -- check if there's evidence they've already run

1. Run `./setup_env.sh --dev` to create `./dev_env`.
   - Add `--clean-install` to force removal of the existing environment.
2. Source `./paths.sh` to generate `configs/project_paths.yaml` and detect MATLAB. `paths.sh` uses this file and falls back to default paths when `yq` is missing.
3. Execute `conda run --prefix ./dev_env python -m Code.compare_intensity_stats`.
4. Run `pre-commit` and verify all checks succeed before committing changes.

## Directory Overview

- `Code/` – MATLAB and Python modules
- `configs/` – configuration templates
- `data/` – raw and processed datasets
  - Processed files can live outside this repository as long as you provide the
    correct paths in your configuration files or on the command line.
- `docs/` – project documentation

For citations and metadata, see `CITATION.cff` and `codemeta.json`.

## Frame Rate and Spatial Scale

Video-based simulations rely on two parameters defined in your plume configuration: `px_per_mm` sets the conversion from pixels to millimetres and `frame_rate` specifies the number of frames per second. The navigation model automatically scales velocities using these values so that fly speeds remain in millimetres per second regardless of the video's native frame rate or scale.

Example snippet from `configs/my_complex_plume_config.yaml`:

```yaml
# Pixels per millimeter conversion factor
px_per_mm: 6.536
# Frame rate of the video in Hz
frame_rate: 60
# Override the movie length with a specific number of frames
# triallength: 7200
```

When `triallength` exceeds the movie length, the video automatically loops.
Setting `triallength` lets you cut or extend each trial to an explicit number of
frames.


## Running Tests

Invoke `pytest` from the repository root. Slow tests that set up a full
environment are skipped unless the `--runslow` flag is supplied:

```bash
conda run --prefix ./dev_env pytest --runslow
```

## Plume Intensity Utilities

The file `configs/plume_intensity_stats.yaml` stores summary statistics for the
standard smoke (SMOKE) and Crimaldi (CRIM) plumes. It lists mean, median,
percentile, and range values that are referenced when rescaling plume
intensities.

Both MATLAB and Python utilities automatically locate this file if no path is
provided:

- `plume_intensity_stats.m` determines the repository root at runtime and loads
  the YAML via `load_yaml`.
- `Code.plume_utils.get_intensity_stats()` resolves the path relative to the
  `Code` directory and parses the YAML using PyYAML (or a minimal fallback
  parser when PyYAML is absent).
- `scale_custom_plume.m` rescales a custom plume movie once so its values match
  the CRIM range specified in `configs/plume_intensity_stats.yaml` and writes
  a new metadata file with `scaled_to_crim: true`.
  Plume movies should be pre-scaled with this function before calling
  `load_custom_plume`.
- [Plume Transformation Utilities](docs/intensity_comparison.md#plume-transformation-utilities) provide scaling and rotation helpers.
- Intensity ranges for processed plumes are stored in
  `configs/plume_registry.yaml`; each entry is keyed by filename only.
  Transformation scripts update this file automatically. See
  [Plume Registry](docs/intensity_comparison.md#plume-registry).

Example workflow:

```matlab
meta = 'my_plume_meta.yaml';
scale_custom_plume(meta);       % writes <output_filename>_scaled.avi and updates metadata
plume = load_custom_plume(meta); % simply loads the pre-scaled video
```

### Converting AVI to HDF5

Use `video_to_hdf5` when you need an HDF5 version of the smoke video for
Python-only pipelines:

```bash
conda run --prefix ./dev_env python - <<'PY'
from Code.rotate_video import video_to_hdf5
video_to_hdf5(
    "data/smoke_1a_orig_backgroundsubtracted.avi",
    "data/smoke_1a_orig_backgroundsubtracted.h5",
)
PY
```

Add the resulting path under `data.video_h5` in `configs/project_paths.yaml` so
all scripts can locate it automatically.

## Running Simulations

Configuration files may define either `plume_video` or `plume_metadata`. A minimal workflow is:

<<<<<<< HEAD
1. Run `scripts.process_custom_plume` on the raw video to create `<base>_meta.yaml`.
```bash
conda run --prefix ./dev_env python -m scripts.process_custom_plume
    input.avi out_dir 6.536 60
```
2. Export this path when launching the batch job.
```bash
export PLUME_METADATA=out_dir/input_meta.yaml
```
3. Run the batch job.
```bash
sbatch run_batch_job_4000.sh # or run_full_batch.sh
```

See [docs/run_batch_job_4000.md](docs/run_batch_job_4000.md) for further options.
=======
1. Generate `<base>_meta.yaml` from a raw video.
```bash
conda run --prefix ./dev_env python -m scripts.process_custom_plume 
    input.avi out_dir 6.536 60
```
2. Export this path when launching the batch job.

The script writes `<base>_meta.yaml`, `<base>_raw.h5`, `<base>_scaled.h5`, and
`<base>_rotated.h5` into the specified directory.

When launching `run_batch_job_4000.sh` you can override the default
video by exporting `PLUME_METADATA`:

```bash
export PLUME_METADATA=out_dir/input_meta.yaml
```
3. Run the batch job.
```bash
sbatch run_batch_job_4000.sh # or run_full_batch.sh
```

See [docs/run_batch_job_4000.md](docs/run_batch_job_4000.md) for further options.
The script uses `cfg.plume_metadata` when this variable is present and
falls back to `cfg.plume_video` otherwise.

### SLURM Batch Execution

See [docs/run_batch_job_4000.md](docs/run_batch_job_4000.md) for a full list of
environment variables accepted by `run_batch_job_4000.sh` and instructions on
submitting it with `sbatch`. When processing a custom plume video, generate a
metadata YAML using `process_custom_plume.py` and supply this file through
`PLUME_METADATA` when launching the job.
>>>>>>> 4be44111
<|MERGE_RESOLUTION|>--- conflicted
+++ resolved
@@ -211,7 +211,6 @@
 
 Configuration files may define either `plume_video` or `plume_metadata`. A minimal workflow is:
 
-<<<<<<< HEAD
 1. Run `scripts.process_custom_plume` on the raw video to create `<base>_meta.yaml`.
 ```bash
 conda run --prefix ./dev_env python -m scripts.process_custom_plume
@@ -227,37 +226,3 @@
 ```
 
 See [docs/run_batch_job_4000.md](docs/run_batch_job_4000.md) for further options.
-=======
-1. Generate `<base>_meta.yaml` from a raw video.
-```bash
-conda run --prefix ./dev_env python -m scripts.process_custom_plume 
-    input.avi out_dir 6.536 60
-```
-2. Export this path when launching the batch job.
-
-The script writes `<base>_meta.yaml`, `<base>_raw.h5`, `<base>_scaled.h5`, and
-`<base>_rotated.h5` into the specified directory.
-
-When launching `run_batch_job_4000.sh` you can override the default
-video by exporting `PLUME_METADATA`:
-
-```bash
-export PLUME_METADATA=out_dir/input_meta.yaml
-```
-3. Run the batch job.
-```bash
-sbatch run_batch_job_4000.sh # or run_full_batch.sh
-```
-
-See [docs/run_batch_job_4000.md](docs/run_batch_job_4000.md) for further options.
-The script uses `cfg.plume_metadata` when this variable is present and
-falls back to `cfg.plume_video` otherwise.
-
-### SLURM Batch Execution
-
-See [docs/run_batch_job_4000.md](docs/run_batch_job_4000.md) for a full list of
-environment variables accepted by `run_batch_job_4000.sh` and instructions on
-submitting it with `sbatch`. When processing a custom plume video, generate a
-metadata YAML using `process_custom_plume.py` and supply this file through
-`PLUME_METADATA` when launching the job.
->>>>>>> 4be44111
