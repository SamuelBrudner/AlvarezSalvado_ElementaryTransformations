--- conflicted
+++ resolved
@@ -36,21 +36,12 @@
 
 ### Loading parameters from a configuration file
 
-<<<<<<< HEAD
 You can also store simulation parameters in a YAML file and load them in MATLAB
 using the `load_config` helper:
 
 ```matlab
 cfg = load_config(fullfile('tests', 'sample_config.yaml'));
-=======
-You can also store simulation parameters in a JSON file and load them in MATLAB
-using the `load_config` helper. Add the `Code` directory to the path first so
-that MATLAB can locate the function:
 
-```matlab
-addpath('Code');
-cfg = load_config(fullfile('tests', 'sample_config.json'));
->>>>>>> 87912ea8
 result = navigation_model_vec(cfg.triallength, cfg.environment, cfg.plotting, cfg.ntrials);
 ```
 
@@ -75,12 +66,8 @@
 with `load_config.m`:
 
 ```matlab
-<<<<<<< HEAD
 cfg = load_config('tests/sample_config.yaml');
-=======
-addpath('Code');
-cfg = load_config('tests/sample_config.json');
->>>>>>> 87912ea8
+
 result = navigation_model_vec(cfg.triallength, cfg.environment, ...
     cfg.plotting, cfg.ntrials);
 ```
