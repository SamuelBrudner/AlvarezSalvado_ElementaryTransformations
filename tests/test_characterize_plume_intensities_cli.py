import json
import os
import sys
import types

import pytest

sys.path.insert(0, os.path.abspath(os.path.join(os.path.dirname(__file__), "..")))


def simple_stats(values):
    values = sorted(values)
    n = len(values)

    def pct(p):
        k = (n - 1) * p / 100
        f = int(k)
        c = min(f + 1, n - 1)
        if f == c:
            return float(values[f])
        return float(values[f] * (c - k) + values[c] * (k - f))

    mean = sum(values) / n if n else float("nan")
    if n % 2 == 1:
        median = float(values[n // 2])
    else:
        median = (values[n // 2 - 1] + values[n // 2]) / 2
    return {
        "mean": float(mean),
        "median": float(median),
        "p95": pct(95),
        "p99": pct(99),
        "min": float(values[0]),
        "max": float(values[-1]),
        "count": n,
    }


@pytest.fixture(autouse=True)
def _stub_intensity_stats(monkeypatch):
    monkeypatch.setitem(
        sys.modules,
        "Code.intensity_stats",
        types.SimpleNamespace(calculate_intensity_stats_dict=simple_stats),
    )


from Code import characterize_plume_intensities as cpi


def test_video_requires_px_per_mm_and_frame_rate(monkeypatch, tmp_path):
    script = tmp_path / "script.m"
    script.write_text("disp('hi')")
    out_json = tmp_path / "out.json"
    fake_crim = types.SimpleNamespace(get_intensities_from_crimaldi=lambda p: [1])
    fake_vid = types.SimpleNamespace(
<<<<<<< HEAD
        get_intensities_from_video_via_matlab=lambda s, m, px_per_mm, frame_rate, orig_script_path=None: [
=======
        get_intensities_from_video_via_matlab=lambda s, m, px_per_mm, frame_rate, orig_script_path=None, **kwargs: [
>>>>>>> b03593a7
            1
        ]
    )
    monkeypatch.setitem(sys.modules, "Code.analyze_crimaldi_data", fake_crim)
    monkeypatch.setitem(sys.modules, "Code.video_intensity", fake_vid)
    with pytest.raises(SystemExit):
        cpi.main(
            [
                "--plume_type",
                "video",
                "--file_path",
                str(script),
                "--output_json",
                str(out_json),
                "--plume_id",
                "pid",
            ]
        )


def test_video_valid_arguments(monkeypatch, tmp_path):
    script = tmp_path / "script.m"
    script.write_text("disp('hi')")
    out_json = tmp_path / "out.json"
    fake_crim = types.SimpleNamespace(get_intensities_from_crimaldi=lambda p: [1])
    captured = {}

    def fake_vid_func(s, m, px_per_mm, frame_rate, orig_script_path=None, **kwargs):
        captured["px_per_mm"] = px_per_mm
        captured["frame_rate"] = frame_rate
        captured["matlab_exec"] = m
        captured["script"] = s
        return [1.0, 2.0, 3.0]

    fake_vid = types.SimpleNamespace(
        get_intensities_from_video_via_matlab=fake_vid_func
    )
    monkeypatch.setitem(sys.modules, "Code.analyze_crimaldi_data", fake_crim)
    monkeypatch.setitem(sys.modules, "Code.video_intensity", fake_vid)

    cpi.main(
        [
            "--plume_type",
            "video",
            "--file_path",
            str(script),
            "--output_json",
            str(out_json),
            "--plume_id",
            "pid",
            "--px_per_mm",
            "10",
            "--frame_rate",
            "25",
        ]
    )

    data = json.loads(out_json.read_text())
    assert data[0]["plume_id"] == "pid"
    assert data[0]["statistics"]["count"] == 3
    assert captured["px_per_mm"] == 10
    assert captured["matlab_exec"] == "matlab"
    assert captured["frame_rate"] == 25
    assert captured["script"] == script.read_text()


def test_crimaldi_valid_arguments(monkeypatch, tmp_path):
    hdf5_file = tmp_path / "sample.hdf5"
    hdf5_file.write_text("dummy")
    fake_crim = types.SimpleNamespace(
        get_intensities_from_crimaldi=lambda path: [4.0, 5.0]
    )
    fake_vid = types.SimpleNamespace(
<<<<<<< HEAD
        get_intensities_from_video_via_matlab=lambda s, m, px_per_mm, frame_rate, orig_script_path=None: [
=======
        get_intensities_from_video_via_matlab=lambda s, m, px_per_mm, frame_rate, orig_script_path=None, **kwargs: [
>>>>>>> b03593a7
            1
        ]
    )
    monkeypatch.setitem(sys.modules, "Code.analyze_crimaldi_data", fake_crim)
    monkeypatch.setitem(sys.modules, "Code.video_intensity", fake_vid)
    out_json = tmp_path / "out.json"

    cpi.main(
        [
            "--plume_type",
            "crimaldi",
            "--file_path",
            str(hdf5_file),
            "--output_json",
            str(out_json),
            "--plume_id",
            "pid",
        ]
    )

    data = json.loads(out_json.read_text())
    assert data[0]["plume_id"] == "pid"
    assert data[0]["statistics"]["count"] == 2


def test_matlab_exec_option(monkeypatch, tmp_path):
    script = tmp_path / "script.m"
    script.write_text("disp('hi')")
    out_json = tmp_path / "out.json"
    fake_crim = types.SimpleNamespace(get_intensities_from_crimaldi=lambda p: [1])
    captured = {}

<<<<<<< HEAD
    def fake_vid_func(s, m, px_per_mm, frame_rate, orig_script_path=None):
=======
    def fake_vid_func(s, m, px_per_mm, frame_rate, orig_script_path=None, **kwargs):
>>>>>>> b03593a7
        captured["matlab_exec"] = m
        return [1]

    fake_vid = types.SimpleNamespace(
        get_intensities_from_video_via_matlab=fake_vid_func
    )
<<<<<<< HEAD
    monkeypatch.setitem(sys.modules, "Code.analyze_crimaldi_data", fake_crim)
    monkeypatch.setitem(sys.modules, "Code.video_intensity", fake_vid)
=======
    sys.modules["Code.analyze_crimaldi_data"] = fake_crim
    sys.modules["Code.video_intensity"] = fake_vid
>>>>>>> b03593a7
    cpi.main(
        [
            "--plume_type",
            "video",
            "--file_path",
            str(script),
            "--output_json",
            str(out_json),
            "--plume_id",
            "pid",
            "--px_per_mm",
            "10",
            "--frame_rate",
            "25",
            "--matlab_exec",
            "/custom/matlab",
        ]
    )
    assert captured["matlab_exec"] == "/custom/matlab"<|MERGE_RESOLUTION|>--- conflicted
+++ resolved
@@ -54,11 +54,8 @@
     out_json = tmp_path / "out.json"
     fake_crim = types.SimpleNamespace(get_intensities_from_crimaldi=lambda p: [1])
     fake_vid = types.SimpleNamespace(
-<<<<<<< HEAD
-        get_intensities_from_video_via_matlab=lambda s, m, px_per_mm, frame_rate, orig_script_path=None: [
-=======
+
         get_intensities_from_video_via_matlab=lambda s, m, px_per_mm, frame_rate, orig_script_path=None, **kwargs: [
->>>>>>> b03593a7
             1
         ]
     )
@@ -132,11 +129,8 @@
         get_intensities_from_crimaldi=lambda path: [4.0, 5.0]
     )
     fake_vid = types.SimpleNamespace(
-<<<<<<< HEAD
-        get_intensities_from_video_via_matlab=lambda s, m, px_per_mm, frame_rate, orig_script_path=None: [
-=======
+
         get_intensities_from_video_via_matlab=lambda s, m, px_per_mm, frame_rate, orig_script_path=None, **kwargs: [
->>>>>>> b03593a7
             1
         ]
     )
@@ -169,24 +163,17 @@
     fake_crim = types.SimpleNamespace(get_intensities_from_crimaldi=lambda p: [1])
     captured = {}
 
-<<<<<<< HEAD
-    def fake_vid_func(s, m, px_per_mm, frame_rate, orig_script_path=None):
-=======
+
     def fake_vid_func(s, m, px_per_mm, frame_rate, orig_script_path=None, **kwargs):
->>>>>>> b03593a7
         captured["matlab_exec"] = m
         return [1]
 
     fake_vid = types.SimpleNamespace(
         get_intensities_from_video_via_matlab=fake_vid_func
     )
-<<<<<<< HEAD
     monkeypatch.setitem(sys.modules, "Code.analyze_crimaldi_data", fake_crim)
     monkeypatch.setitem(sys.modules, "Code.video_intensity", fake_vid)
-=======
-    sys.modules["Code.analyze_crimaldi_data"] = fake_crim
-    sys.modules["Code.video_intensity"] = fake_vid
->>>>>>> b03593a7
+
     cpi.main(
         [
             "--plume_type",
