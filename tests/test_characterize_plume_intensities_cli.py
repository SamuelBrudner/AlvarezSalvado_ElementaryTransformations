import json
import os
import sys
import types

import pytest

sys.path.insert(0, os.path.abspath(os.path.join(os.path.dirname(__file__), "..")))


def simple_stats(values):
    values = sorted(values)
    n = len(values)

    def pct(p):
        k = (n - 1) * p / 100
        f = int(k)
        c = min(f + 1, n - 1)
        if f == c:
            return float(values[f])
        return float(values[f] * (c - k) + values[c] * (k - f))

    mean = sum(values) / n if n else float("nan")
    if n % 2 == 1:
        median = float(values[n // 2])
    else:
        median = (values[n // 2 - 1] + values[n // 2]) / 2
    return {
        "mean": float(mean),
        "median": float(median),
        "p95": pct(95),
        "p99": pct(99),
        "min": float(values[0]),
        "max": float(values[-1]),
        "count": n,
    }


sys.modules["Code.intensity_stats"] = types.SimpleNamespace(
    calculate_intensity_stats_dict=simple_stats
)

from Code import characterize_plume_intensities as cpi


def test_video_requires_px_per_mm_and_frame_rate(tmp_path):
    script = tmp_path / "script.m"
    script.write_text("disp('hi')")
    out_json = tmp_path / "out.json"
    fake_crim = types.SimpleNamespace(get_intensities_from_crimaldi=lambda p: [1])
    fake_vid = types.SimpleNamespace(
        get_intensities_from_video_via_matlab=lambda s, m, px_per_mm, frame_rate: [1]
    )
    sys.modules["Code.analyze_crimaldi_data"] = fake_crim
    sys.modules["Code.video_intensity"] = fake_vid
    with pytest.raises(SystemExit):
        cpi.main(
            [
                "--plume_type",
                "video",
                "--file_path",
                str(script),
                "--output_json",
                str(out_json),
                "--plume_id",
                "pid",
            ]
        )


def test_video_valid_arguments(monkeypatch, tmp_path):
    script = tmp_path / "script.m"
    script.write_text("disp('hi')")
    out_json = tmp_path / "out.json"
    fake_crim = types.SimpleNamespace(get_intensities_from_crimaldi=lambda p: [1])
    captured = {}

    def fake_vid_func(s, m, px_per_mm, frame_rate):
        captured["px_per_mm"] = px_per_mm
        captured["frame_rate"] = frame_rate
<<<<<<< HEAD
        captured["matlab_exec"] = m
=======
        captured["script"] = s
>>>>>>> e80a8758
        return [1.0, 2.0, 3.0]

    fake_vid = types.SimpleNamespace(
        get_intensities_from_video_via_matlab=fake_vid_func
    )
    sys.modules["Code.analyze_crimaldi_data"] = fake_crim
    sys.modules["Code.video_intensity"] = fake_vid

    cpi.main(
        [
            "--plume_type",
            "video",
            "--file_path",
            str(script),
            "--output_json",
            str(out_json),
            "--plume_id",
            "pid",
            "--px_per_mm",
            "10",
            "--frame_rate",
            "25",
        ]
    )

    data = json.loads(out_json.read_text())
    assert data[0]["plume_id"] == "pid"
    assert data[0]["statistics"]["count"] == 3
    assert captured["px_per_mm"] == 10
    assert captured["matlab_exec"] == "matlab"
    assert captured["frame_rate"] == 25
    assert captured["script"] == script.read_text()


def test_crimaldi_valid_arguments(monkeypatch, tmp_path):
    hdf5_file = tmp_path / "sample.hdf5"
    hdf5_file.write_text("dummy")
    fake_crim = types.SimpleNamespace(
        get_intensities_from_crimaldi=lambda path: [4.0, 5.0]
    )
    fake_vid = types.SimpleNamespace(
        get_intensities_from_video_via_matlab=lambda s, m, px_per_mm, frame_rate: [1]
    )
    sys.modules["Code.analyze_crimaldi_data"] = fake_crim
    sys.modules["Code.video_intensity"] = fake_vid
    out_json = tmp_path / "out.json"

    cpi.main(
        [
            "--plume_type",
            "crimaldi",
            "--file_path",
            str(hdf5_file),
            "--output_json",
            str(out_json),
            "--plume_id",
            "pid",
        ]
    )

    data = json.loads(out_json.read_text())
    assert data[0]["plume_id"] == "pid"
    assert data[0]["statistics"]["count"] == 2

def test_matlab_exec_option(monkeypatch, tmp_path):
    script = tmp_path / "script.m"
    script.write_text("disp('hi')")
    out_json = tmp_path / "out.json"
    fake_crim = types.SimpleNamespace(get_intensities_from_crimaldi=lambda p: [1])
    captured = {}
    def fake_vid_func(s, m, px_per_mm, frame_rate):
        captured["matlab_exec"] = m
        return [1]
    fake_vid = types.SimpleNamespace(get_intensities_from_video_via_matlab=fake_vid_func)
    sys.modules["Code.analyze_crimaldi_data"] = fake_crim
    sys.modules["Code.video_intensity"] = fake_vid
    cpi.main([
        "--plume_type", "video",
        "--file_path", str(script),
        "--output_json", str(out_json),
        "--plume_id", "pid",
        "--px_per_mm", "10",
        "--frame_rate", "25",
        "--matlab_exec", "/custom/matlab",
    ])
    assert captured["matlab_exec"] == "/custom/matlab"<|MERGE_RESOLUTION|>--- conflicted
+++ resolved
@@ -78,11 +78,7 @@
     def fake_vid_func(s, m, px_per_mm, frame_rate):
         captured["px_per_mm"] = px_per_mm
         captured["frame_rate"] = frame_rate
-<<<<<<< HEAD
         captured["matlab_exec"] = m
-=======
-        captured["script"] = s
->>>>>>> e80a8758
         return [1.0, 2.0, 3.0]
 
     fake_vid = types.SimpleNamespace(
