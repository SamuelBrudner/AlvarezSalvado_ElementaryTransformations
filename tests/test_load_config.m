--- conflicted
+++ resolved
@@ -4,15 +4,12 @@
 end
 
 function setupOnce(~)
-<<<<<<< HEAD
     % Add the repository Code directory to the MATLAB path regardless of
     % the current working directory when the tests are invoked.
     testDir = fileparts(mfilename('fullpath'));
     repoRoot = fileparts(testDir);
     addpath(fullfile(repoRoot, 'Code'));
-=======
-    addpath(fullfile(pwd, 'Code'));
->>>>>>> 997c64e0
+
 end
 
 function testLoadSampleConfig(testCase)
