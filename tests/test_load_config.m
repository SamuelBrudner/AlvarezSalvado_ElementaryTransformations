
function tests = test_load_config
    tests = functiontests(localfunctions);
end

function setupOnce(~)
<<<<<<< HEAD
    addpath(fullfile(pwd, 'Code'));
=======
    % Add the repository Code directory to the MATLAB path regardless of
    % the current working directory when the tests are invoked.
    testDir = fileparts(mfilename('fullpath'));
    repoRoot = fileparts(testDir);
    addpath(fullfile(repoRoot, 'Code'));

>>>>>>> 87912ea8
end

function testLoadSampleConfig(testCase)
    cfg = load_config(fullfile('tests','sample_config.yaml'));
    verifyEqual(testCase, cfg.environment, "gaussian");
    verifyEqual(testCase, cfg.triallength, 100);
    verifyEqual(testCase, cfg.plotting, 0);
    verifyEqual(testCase, cfg.ntrials, 5);

end<|MERGE_RESOLUTION|>--- conflicted
+++ resolved
@@ -4,16 +4,8 @@
 end
 
 function setupOnce(~)
-<<<<<<< HEAD
     addpath(fullfile(pwd, 'Code'));
-=======
-    % Add the repository Code directory to the MATLAB path regardless of
-    % the current working directory when the tests are invoked.
-    testDir = fileparts(mfilename('fullpath'));
-    repoRoot = fileparts(testDir);
-    addpath(fullfile(repoRoot, 'Code'));
 
->>>>>>> 87912ea8
 end
 
 function testLoadSampleConfig(testCase)
