--- conflicted
+++ resolved
@@ -16,14 +16,12 @@
     src = ''.join(''.join(cell.get('source', [])) for cell in data.get('cells', []))
     assert 'h5py' in src, 'Notebook must import h5py'
     assert 'imageio' in src, 'Notebook must import imageio'
-<<<<<<< HEAD
     assert 'yaml' in src, 'Notebook must import yaml'
 
 
 def test_yaml_cell_exists():
     data = json.loads(NOTEBOOK_PATH.read_text())
     assert len(data.get('cells', [])) >= 4, 'Expected at least four cells'
-=======
 
 
 def test_notebook_uses_yaml_paths(tmp_path, monkeypatch):
@@ -63,5 +61,4 @@
     exec(code, env)
 
     assert env['h5_path'] == expected['data']['crimaldi']
-    assert env['video_path'] == expected['data']['video']
->>>>>>> 56374a83
+    assert env['video_path'] == expected['data']['video']