import os


def test_run_agent_simulation_save_struct():
    with open(os.path.join('Code', 'run_agent_simulation.m')) as f:
        content = f.read()
    assert "save(fullfile(output_dir, 'result.mat'), '-struct', 'result');" in content, \
<<<<<<< HEAD
        "run_agent_simulation.m should save results with -struct"
=======
        'run_agent_simulation.m should save results with -struct'
>>>>>>> a5dd85be
<|MERGE_RESOLUTION|>--- conflicted
+++ resolved
@@ -5,8 +5,4 @@
     with open(os.path.join('Code', 'run_agent_simulation.m')) as f:
         content = f.read()
     assert "save(fullfile(output_dir, 'result.mat'), '-struct', 'result');" in content, \
-<<<<<<< HEAD
-        "run_agent_simulation.m should save results with -struct"
-=======
-        'run_agent_simulation.m should save results with -struct'
->>>>>>> a5dd85be
+        "run_agent_simulation.m should save results with -struct"