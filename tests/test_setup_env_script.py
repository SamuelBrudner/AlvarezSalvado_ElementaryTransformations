import os
import subprocess
import shutil
import pytest


def test_setup_env_script_exists():
    assert os.path.isfile('setup_env.sh'), 'setup_env.sh does not exist'


def test_setup_env_script_contains_expected_commands():
    with open('setup_env.sh') as f:
        content = f.read()
    assert '--dev' in content
    assert 'conda env update' in content
    assert 'pre-commit install' in content
    assert 'setup_utils.sh' in content
    assert 'conda-lock' in content
    assert 'log ' in content


def test_setup_env_script_runs_idempotently():
    if shutil.which('conda') is None:
        pytest.skip('conda not available')
    cmd = 'bash ./setup_env.sh --dev'
    result1 = subprocess.run(['bash', '-c', cmd], capture_output=True, text=True)
    assert result1.returncode == 0
    result2 = subprocess.run(['bash', '-c', cmd], capture_output=True, text=True)
    assert result2.returncode == 0

def test_setup_env_has_conda_lock_pip_fallback():
    with open('setup_env.sh') as f:
        content = f.read()
    assert 'python -m pip install --user conda-lock' in content
    assert 'conda-lock --version' in content


def test_setup_env_checks_existing_conda_lock():
    with open('setup_env.sh') as f:
        content = f.read()
    assert 'command -v conda-lock >/dev/null 2>&1 || ! conda-lock --version >/dev/null 2>&1' in content


def test_setup_env_handles_old_conda_versions():
    """Script should support old Conda without --force."""
    with open('setup_env.sh') as f:
        content = f.read()
    assert 'conda_supports_force' in content
    assert 'conda env remove --prefix "./${LOCAL_ENV_DIR}" -y' in content


def test_setup_env_attempts_module_load():
    """Script should try loading Conda via environment modules."""
    with open('setup_env.sh') as f:
        content = f.read()
<<<<<<< HEAD
    assert 'try_load_conda_module' in content or 'module load' in content


def test_setup_env_sets_user_path_after_pip_fallback():
    with open('setup_env.sh') as f:
        content = f.read()
    assert 'export PATH="$HOME/.local/bin:${PATH}"' in content


def test_setup_env_warns_for_non_writable_base():
    with open('setup_env.sh') as f:
        content = f.read()
    assert 'Base environment not writable' in content
=======
    assert 'try_load_conda_module' in content or 'module load' in content
>>>>>>> b21cfd94
<|MERGE_RESOLUTION|>--- conflicted
+++ resolved
@@ -53,7 +53,6 @@
     """Script should try loading Conda via environment modules."""
     with open('setup_env.sh') as f:
         content = f.read()
-<<<<<<< HEAD
     assert 'try_load_conda_module' in content or 'module load' in content
 
 
@@ -67,6 +66,3 @@
     with open('setup_env.sh') as f:
         content = f.read()
     assert 'Base environment not writable' in content
-=======
-    assert 'try_load_conda_module' in content or 'module load' in content
->>>>>>> b21cfd94
