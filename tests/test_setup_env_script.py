--- conflicted
+++ resolved
@@ -216,7 +216,6 @@
     assert "pip install pre-commit" in executed
 
 
-<<<<<<< HEAD
 def test_check_not_in_active_env_function_present():
     with open('setup_env.sh') as f:
         content = f.read()
@@ -242,7 +241,7 @@
     (conda_base / 'etc/profile.d/conda.sh').write_text('')
 
     conda_script = bin_dir / 'conda'
-=======
+
 def test_setup_env_uses_user_bin_conda_lock_when_not_in_path(tmp_path, monkeypatch):
     """Ensure setup succeeds when conda-lock exists only in the user bin."""
     bin_dir = tmp_path / "bin"
@@ -253,25 +252,22 @@
     (conda_base / "etc/profile.d/conda.sh").write_text("")
 
     conda_script = bin_dir / "conda"
->>>>>>> dcb97f56
+
     conda_script.write_text(
         f"""#!/bin/bash
 if [ \"$1\" = \"info\" ] && [ \"$2\" = \"--base\" ]; then
   echo \"{conda_base}\"
 elif [ \"$1\" = \"info\" ] && [ \"$2\" = \"--json\" ]; then
   echo '{{"platform":"linux-64"}}'
-<<<<<<< HEAD
 elif [ \"$1\" = \"env\" ] && [ \"$2\" = \"create\" ] && [ \"$3\" = \"--help\" ]; then
   echo "--force"
   exit 0
 elif [ \"$1\" = \"env\" ]; then
   exit 0
-=======
 elif [ \"$1\" = \"env\" ]; then
   exit 0
 elif [ \"$1\" = \"run\" ]; then
   exit 0
->>>>>>> dcb97f56
 else
   exit 0
 fi
@@ -279,7 +275,6 @@
     )
     conda_script.chmod(0o755)
 
-<<<<<<< HEAD
     monkeypatch.setenv('PATH', f"{bin_dir}:{os.environ['PATH']}")
     dev_env = Path("dev_env")
     dev_env.mkdir(exist_ok=True)
@@ -292,7 +287,6 @@
     )
     assert result.returncode != 0
     assert 'dev_env is currently active' in result.stdout + result.stderr
-=======
     user_base = tmp_path / "user"
     user_bin = user_base / "bin"
     user_bin.mkdir(parents=True)
@@ -346,6 +340,4 @@
     remove_indices = [i for i in range(len(content.splitlines())) if "conda env remove" in content.splitlines()[i]]
     cleanup_indices = [i for i in range(len(content.splitlines())) if "cleanup_nfs_temp_files" in content.splitlines()[i]]
     for idx in remove_indices:
-        assert any(c > idx for c in cleanup_indices)
-
->>>>>>> dcb97f56
+        assert any(c > idx for c in cleanup_indices)