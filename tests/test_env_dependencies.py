--- conflicted
+++ resolved
@@ -30,7 +30,6 @@
     assert "imageio-ffmpeg" in base_env_text
 
 
-<<<<<<< HEAD
 def test_envs_require_opencv() -> None:
     dev_env_text = _read_env("dev-environment.yml")
     base_env_text = _read_env("environment.yml")
@@ -46,10 +45,9 @@
 
     deps: list[str] = project.get("project", {}).get("dependencies", [])
     assert any(dep.split("==")[0] == "opencv-python" for dep in deps)
-=======
 def test_envs_require_ipykernel() -> None:
     dev_env_text = _read_env("dev-environment.yml")
     base_env_text = _read_env("environment.yml")
     assert "ipykernel" in dev_env_text
     assert "ipykernel" in base_env_text
->>>>>>> 8cc212e7
+    