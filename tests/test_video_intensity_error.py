import os
import subprocess
import tempfile
import sys
import importlib
import types
from pathlib import Path
import builtins
import glob
import shutil

import pytest

sys.path.insert(0, os.path.abspath(os.path.join(os.path.dirname(__file__), '..')))



def test_error_message_contains_hint(monkeypatch, tmp_path):
    # Provide fake numpy/scipy so the module can be imported
    monkeypatch.setitem(sys.modules, 'numpy', types.SimpleNamespace(asarray=lambda x: x))
    fake_scipy_io = types.SimpleNamespace(loadmat=lambda p: {'all_intensities': []})
    monkeypatch.setitem(sys.modules, 'scipy', types.SimpleNamespace(io=fake_scipy_io))
    monkeypatch.setitem(sys.modules, 'scipy.io', fake_scipy_io)

    vi = importlib.reload(importlib.import_module('Code.video_intensity'))
    func = vi.get_intensities_from_video_via_matlab

    captured = {}
    orig_ntf = tempfile.NamedTemporaryFile

    def fake_ntf(*args, **kwargs):
        kwargs.setdefault('delete', False)
        fh = orig_ntf(*args, **kwargs)
        captured['path'] = fh.name
        return fh

    def fake_run(cmd, capture_output, text):
        with open(captured['path']) as fh:
            captured['contents'] = fh.read()
        return subprocess.CompletedProcess(cmd, 1, stdout='', stderr='Configuration file not found')

    monkeypatch.setattr(tempfile, 'NamedTemporaryFile', fake_ntf)
    monkeypatch.setattr(subprocess, 'run', fake_run)

    with pytest.raises(RuntimeError) as exc:
        func(
            'disp("hi")',
            'matlab',
            work_dir='.',
            orig_script_path='/path/to/script.m',
        )

    msg = str(exc.value)
    assert '/path/to/script.m' in msg
    assert 'orig_script_dir' in msg

    assert "orig_script_path = '/path/to/script.m';" in captured['contents']
    assert 'orig_script_dir = fileparts(orig_script_path);' in captured['contents']


<<<<<<< HEAD
def test_matlab_exec_from_project_paths(tmp_path, monkeypatch):
    yaml_path = tmp_path / "project_paths.yaml"
    yaml_path.write_text('matlab:\n  executable: "/tmp/fake_matlab"\n')

    orig_open = builtins.open

    def fake_open(path, *args, **kwargs):
        path_str = os.fspath(path)
        if path_str.endswith("project_paths.yaml"):
            return orig_open(yaml_path, *args, **kwargs)
        return orig_open(path, *args, **kwargs)

    monkeypatch.setattr(builtins, "open", fake_open)

    orig_read_text = Path.read_text
    monkeypatch.setattr(
        Path,
        "read_text",
        lambda self, *a, **kw: yaml_path.read_text()
        if str(self).endswith("project_paths.yaml")
        else orig_read_text(self, *a, **kw),
    )

    monkeypatch.setattr(glob, "glob", lambda pattern: [])
    monkeypatch.setattr(shutil, "which", lambda cmd: None)
    monkeypatch.setattr(os.path, "isfile", lambda p: p == "/tmp/fake_matlab")
    monkeypatch.setattr(os, "access", lambda p, m: p == "/tmp/fake_matlab")

    vi = importlib.reload(importlib.import_module("Code.video_intensity"))
    assert vi.find_matlab_executable() == "/tmp/fake_matlab"
=======
def test_missing_matlab_exec_raises(monkeypatch):
    monkeypatch.setitem(sys.modules, 'numpy', types.SimpleNamespace(asarray=lambda x: x))
    fake_scipy_io = types.SimpleNamespace(loadmat=lambda p: {'all_intensities': []})
    monkeypatch.setitem(sys.modules, 'scipy', types.SimpleNamespace(io=fake_scipy_io))
    monkeypatch.setitem(sys.modules, 'scipy.io', fake_scipy_io)

    vi = importlib.reload(importlib.import_module('Code.video_intensity'))

    monkeypatch.setattr(vi.glob, 'glob', lambda pattern: [])
    monkeypatch.setattr(vi.os.path, 'isfile', lambda p: False)
    monkeypatch.setattr(vi.os, 'access', lambda p, x: False)
    monkeypatch.setattr(vi.shutil, 'which', lambda name: None)

    with pytest.raises(FileNotFoundError) as exc:
        vi.find_matlab_executable()

    msg = str(exc.value)
    assert 'MATLAB_EXEC' in msg
    assert '--matlab_exec' in msg
>>>>>>> ea0c9bfb
<|MERGE_RESOLUTION|>--- conflicted
+++ resolved
@@ -58,7 +58,6 @@
     assert 'orig_script_dir = fileparts(orig_script_path);' in captured['contents']
 
 
-<<<<<<< HEAD
 def test_matlab_exec_from_project_paths(tmp_path, monkeypatch):
     yaml_path = tmp_path / "project_paths.yaml"
     yaml_path.write_text('matlab:\n  executable: "/tmp/fake_matlab"\n')
@@ -89,24 +88,4 @@
 
     vi = importlib.reload(importlib.import_module("Code.video_intensity"))
     assert vi.find_matlab_executable() == "/tmp/fake_matlab"
-=======
-def test_missing_matlab_exec_raises(monkeypatch):
-    monkeypatch.setitem(sys.modules, 'numpy', types.SimpleNamespace(asarray=lambda x: x))
-    fake_scipy_io = types.SimpleNamespace(loadmat=lambda p: {'all_intensities': []})
-    monkeypatch.setitem(sys.modules, 'scipy', types.SimpleNamespace(io=fake_scipy_io))
-    monkeypatch.setitem(sys.modules, 'scipy.io', fake_scipy_io)
 
-    vi = importlib.reload(importlib.import_module('Code.video_intensity'))
-
-    monkeypatch.setattr(vi.glob, 'glob', lambda pattern: [])
-    monkeypatch.setattr(vi.os.path, 'isfile', lambda p: False)
-    monkeypatch.setattr(vi.os, 'access', lambda p, x: False)
-    monkeypatch.setattr(vi.shutil, 'which', lambda name: None)
-
-    with pytest.raises(FileNotFoundError) as exc:
-        vi.find_matlab_executable()
-
-    msg = str(exc.value)
-    assert 'MATLAB_EXEC' in msg
-    assert '--matlab_exec' in msg
->>>>>>> ea0c9bfb
