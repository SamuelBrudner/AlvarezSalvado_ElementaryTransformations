--- conflicted
+++ resolved
@@ -11,7 +11,6 @@
 # Number of trials to run
 ntrials: 1
 
-<<<<<<< HEAD
 # Type of environment used for simulation
 environment: video
 # Path to the plume video file
@@ -24,8 +23,7 @@
 plotting: 0
 ntrials: 1
 
-=======
->>>>>>> ed9730d7
+
 # test looping – 2 min × 60 fps
 loop: true
 triallength: 7200