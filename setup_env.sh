--- conflicted
+++ resolved
@@ -61,7 +61,6 @@
 
 # Attempt to load Conda via the environment modules system
 try_load_conda_module() {
-<<<<<<< HEAD
   # Ensure the 'module' command is available
   if ! type module >/dev/null 2>&1; then
     if [ -f /etc/profile.d/modules.sh ]; then
@@ -82,17 +81,7 @@
         return 0
       fi
     fi
-=======
-  if type module >/dev/null 2>&1; then
-    for m in miniconda anaconda conda; do
-      if module avail "$m" 2>&1 | grep -qi "$m"; then
-        log INFO "Loading $m module for Conda"
-        if module load "$m"; then
-          return 0
-        fi
-      fi
-    done
->>>>>>> 0cc543eb
+
   fi
   return 1
 }
