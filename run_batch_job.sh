--- conflicted
+++ resolved
@@ -99,12 +99,8 @@
 for ((i=0; i<${#RANDOM_SEEDS[@]}; i++)); do
     AGENT_INDEX=$((START_AGENT + i))
     SEED=${RANDOM_SEEDS[$i]}
-<<<<<<< HEAD
     AGENT_DIR="data/raw/${CONDITION_NAME}/${AGENT_INDEX}_${SEED}"
-=======
-    AGENT_DIR="data/raw/${CONDITION_NAME}_${AGENT_INDEX}"
-    # Ensure the output directory exists for each agent
->>>>>>> c733e83c
+
     mkdir -p "$AGENT_DIR"
     
     # Add command to run this agent
