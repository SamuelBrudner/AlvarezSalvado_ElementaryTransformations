#!/bin/bash

#SBATCH --begin=now
#SBATCH --job-name=matlab_nav_sim
#SBATCH --mem-per-cpu=16G
#SBATCH --cpus-per-task=1
#SBATCH --partition=day
# ============================================
# SLURM Configuration - DO NOT MODIFY
# The array size is calculated automatically below
# ============================================
# Array will be set after calculating required jobs
#SBATCH --open-mode=append
#SBATCH --output=slurm_out/%A_%a.out
#SBATCH --error=slurm_err/%A_%a.err
#SBATCH --time=6:00:00
#SBATCH --mail-user=samuel.brudner@yale.edu
#SBATCH --mail-type=ALL

# Create output directories if they don't exist
mkdir -p slurm_out slurm_err data/raw data/processed

# Disable GUI and plotting for batch jobs
export DISPLAY=
unset X11

# Load MATLAB module
module load matlab/R2021a

# Calculate condition parameters based on job ID
# ============================================
# Configuration - Adjust these values as needed
# ============================================

# Number of conditions (e.g., with/without bilateral sensing)
NUM_CONDITIONS=2

# Number of agents per condition (total agents = NUM_CONDITIONS * AGENTS_PER_CONDITION)
AGENTS_PER_CONDITION=50  # e.g., 50 agents per condition = 100 total agents

# Agents to run per job (for parallelization)
# Each agent will get a unique random seed
AGENTS_PER_JOB=1  # Set higher to run multiple agents per job

# Calculate derived values
JOBS_PER_CONDITION=$(( (AGENTS_PER_CONDITION + AGENTS_PER_JOB - 1) / AGENTS_PER_JOB ))
TOTAL_JOBS=$((NUM_CONDITIONS * JOBS_PER_CONDITION))

# ============================================
# SLURM Configuration - Array size is set here
# ============================================
#SBATCH --array=0-$((TOTAL_JOBS - 1))  # Auto-calculated number of jobs

# ============================================
# Job Parameter Calculation
# ============================================
# Calculate current condition and job index within condition
CONDITION=$((SLURM_ARRAY_TASK_ID % NUM_CONDITIONS))
JOB_INDEX_IN_CONDITION=$((SLURM_ARRAY_TASK_ID / NUM_CONDITIONS))

# Calculate which agents this job should handle
START_AGENT=$((JOB_INDEX_IN_CONDITION * AGENTS_PER_JOB + 1))
END_AGENT=$(( (JOB_INDEX_IN_CONDITION + 1) * AGENTS_PER_JOB ))
END_AGENT=$((END_AGENT < AGENTS_PER_CONDITION ? END_AGENT : AGENTS_PER_CONDITION))

# Set parameters based on condition
if [ $CONDITION -eq 0 ]; then
    # Condition 0: With bilateral sensing
    BILATERAL="true"
    CONDITION_NAME="bilateral"
else
    # Condition 1: Without bilateral sensing
    BILATERAL="false"
    CONDITION_NAME="unilateral"
fi

# Set random seeds for each agent in this job
RANDOM_SEEDS=()
for s in $(seq $START_AGENT $END_AGENT); do
    RANDOM_SEEDS+=($s)
done

# ============================================
# Run Simulation
# ============================================

echo "=== Simulation Parameters ==="
echo "Job ID: $SLURM_ARRAY_TASK_ID"
echo "Condition: $CONDITION_NAME ($CONDITION)"
echo "Agents: $START_AGENT to $END_AGENT"
echo "Random seeds: ${RANDOM_SEEDS[*]}"
echo "Total agents per condition: $AGENTS_PER_CONDITION"
echo "Agents per job: $AGENTS_PER_JOB"
echo "============================"

# Create a temporary MATLAB script to run all agents for this job
MATLAB_SCRIPT=$(mktemp /tmp/batch_job_XXXX.m)

for ((i=0; i<${#RANDOM_SEEDS[@]}; i++)); do
    AGENT_INDEX=$((START_AGENT + i))
    SEED=${RANDOM_SEEDS[$i]}
    AGENT_DIR="data/raw/${CONDITION_NAME}_${AGENT_INDEX}"
<<<<<<< HEAD
    # Ensure the output directory exists for each agent
    mkdir -p "$AGENT_DIR"
    
    # Add command to run this agent
    MATLAB_CMD+="config = struct(); "
    MATLAB_CMD+="config.bilateralSensing = $BILATERAL; "
    MATLAB_CMD+="config.randomSeed = $SEED; "
    MATLAB_CMD+="config.outputDir = '$AGENT_DIR'; "
    MATLAB_CMD+="config.condition = $CONDITION; "
    MATLAB_CMD+="config.agentIndex = $AGENT_INDEX; "
    MATLAB_CMD+="fprintf('Running agent %d with seed %d\\n', $AGENT_INDEX, $SEED); "
    MATLAB_CMD+="run_navigation_cfg(config); "
    
    # Add error handling for this agent
    if [ $i -eq 0 ]; then
        MATLAB_CMD+="try, "
    fi
    
    # Add separator between agents
    if [ $i -lt $(( ${#RANDOM_SEEDS[@]} - 1 )) ]; then
        MATLAB_CMD+="try, "
    fi
done
=======
>>>>>>> 0de3d677

    cat >> "$MATLAB_SCRIPT" <<EOF
config = struct();
config.bilateralSensing = $BILATERAL;
config.randomSeed = $SEED;
config.outputDir = '$AGENT_DIR';
config.condition = $CONDITION;
config.agentIndex = $AGENT_INDEX;
fprintf('Running agent %d with seed %d\n', $AGENT_INDEX, $SEED);
try
    run_navigation_cfg(config);
catch e
    disp(getReport(e));
    exit(1);
end
EOF
done

echo "exit(0);" >> "$MATLAB_SCRIPT"

# Run MATLAB with the generated script
matlab -nodisplay -nosplash -r "run('$MATLAB_SCRIPT');"
rm "$MATLAB_SCRIPT"

# Optional: Post-processing steps could be added here
# For example, to process the raw data after simulation completes

# Exit with success code
exit 0<|MERGE_RESOLUTION|>--- conflicted
+++ resolved
@@ -100,7 +100,6 @@
     AGENT_INDEX=$((START_AGENT + i))
     SEED=${RANDOM_SEEDS[$i]}
     AGENT_DIR="data/raw/${CONDITION_NAME}_${AGENT_INDEX}"
-<<<<<<< HEAD
     # Ensure the output directory exists for each agent
     mkdir -p "$AGENT_DIR"
     
@@ -124,8 +123,6 @@
         MATLAB_CMD+="try, "
     fi
 done
-=======
->>>>>>> 0de3d677
 
     cat >> "$MATLAB_SCRIPT" <<EOF
 config = struct();
