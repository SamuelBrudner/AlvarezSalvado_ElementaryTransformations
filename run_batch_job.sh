--- conflicted
+++ resolved
@@ -42,15 +42,12 @@
 : ${OUTPUT_BASE:="data/raw"}
 
 # Create output directories if they don't exist
-<<<<<<< HEAD
 mkdir -p slurm_out slurm_err data/raw data/processed logs
 
 # Log file for this job
 JOB_LOG="logs/${SLURM_ARRAY_TASK_ID:-0}.log"
 echo "Starting job ${SLURM_ARRAY_TASK_ID:-0}" > "$JOB_LOG"
-=======
-mkdir -p slurm_out slurm_err "$OUTPUT_BASE" data/processed
->>>>>>> 7afe2d9d
+
 
 # Disable GUI and plotting for batch jobs
 export DISPLAY=
